from __future__ import annotations

import abc
import itertools
import logging
import math
import operator
from collections.abc import Mapping
from typing import Any, Literal, cast

import awkward as ak
import awkward.operations.ak_from_parquet as ak_from_parquet
from awkward.forms.form import Form
from awkward.typetracer import touch_data
from dask.base import tokenize
from dask.blockwise import BlockIndex
from dask.highlevelgraph import HighLevelGraph
from fsspec import AbstractFileSystem
from fsspec.core import get_fs_token_paths, url_to_fs

from dask_awkward.layers.layers import AwkwardMaterializedLayer
from dask_awkward.lib.core import Array, Scalar, map_partitions, new_scalar_object
from dask_awkward.lib.io.columnar import ColumnProjectionMixin
from dask_awkward.lib.io.io import from_map
from dask_awkward.lib.unproject_layout import unproject_layout
from dask_awkward.lib.utils import _buf_to_col, commit_to_reports

log = logging.getLogger(__name__)


def report_failure(exception, *args, **kwargs):
    return ak.Array(
        [
            {
                "columns": [],
                "args": [repr(a) for a in args],
                "kwargs": [[k, repr(v)] for k, v in kwargs.items()],
                "exception": type(exception).__name__,
                "message": str(exception),
            }
        ]
    )


def report_success(columns, *args, **kwargs):
    return ak.Array(
        [
            {
                "columns": columns,
                "args": [repr(a) for a in args],
                "kwargs": [[k, repr(v)] for k, v in kwargs.items()],
                "exception": None,
                "message": None,
            }
        ]
    )


class FromParquetFn(ColumnProjectionMixin):
    def __init__(
        self,
        *,
        fs: AbstractFileSystem,
        form: Any,
        listsep: str = "list.item",
        unnamed_root: bool = False,
        original_form: Form | None = None,
        report: bool = False,
        allowed_exceptions: tuple[type[BaseException], ...] = (OSError,),
        behavior: Mapping | None = None,
        attrs: Mapping[str, Any] | None = None,
        **kwargs: Any,
    ) -> None:
        self.fs = fs
        self.form = form
        self.listsep = listsep
        self.unnamed_root = unnamed_root
        self.columns = self.form.columns(self.listsep)
        if self.unnamed_root:
            self.columns = [f".{c}" for c in self.columns]
        self.original_form = original_form
        self.report = report
        self.allowed_exceptions = allowed_exceptions
        self.behavior = behavior
        self.attrs = attrs
        self.kwargs = kwargs

    @abc.abstractmethod
    def __call__(self, *args, **kwargs): ...

    @abc.abstractmethod
    def project(self, columns): ...

    @property
    def return_report(self) -> bool:
        return self.report

    def __repr__(self) -> str:
        s = (
            "\nFromParquetFn(\n"
            f"  form={repr(self.form)}\n"
            f"  listsep={self.listsep}\n"
            f"  unnamed_root={self.unnamed_root}\n"
            f"  columns={self.columns}\n"
            f"  behavior={self.behavior}\n"
        )
        for key, val in self.kwargs.items():
            s += f"  {key}={val}\n"
        s = f"{s})"
        return s

    def __str__(self) -> str:
        return self.__repr__()


class FromParquetFileWiseFn(FromParquetFn):
    def __init__(
        self,
        *,
        fs: AbstractFileSystem,
        form: Any,
        listsep: str = "list.item",
        unnamed_root: bool = False,
        original_form: Form | None = None,
        behavior: Mapping | None = None,
        **kwargs: Any,
    ) -> None:
        super().__init__(
            fs=fs,
            form=form,
            listsep=listsep,
            unnamed_root=unnamed_root,
            original_form=original_form,
            behavior=behavior,
            **kwargs,
        )

    def read_fn(self, source: Any) -> Any:
        layout = ak_from_parquet._load(
            [source],
            parquet_columns=self.columns,
            subrg=[None],
            subform=self.form,
            highlevel=False,
            fs=self.fs,
            behavior=self.behavior,
            attrs=self.attrs,
            **self.kwargs,
        )
        return ak.Array(
            unproject_layout(self.original_form, layout),
            attrs=self.attrs,
            behavior=self.behavior,
        )

    def __call__(self, *args, **kwargs):
        source = args[0]
        if self.return_report:
            try:
                result = self.read_fn(source)
                return {
                    "data": result,
                    "ioreport": report_success(self.columns, source),
                }
            except self.allowed_exceptions as err:
                return {"data": ak.Array([]), "ioreport": report_failure(err, source)}

        return self.read_fn(source)

    def project(self, columns):
        cols = [_buf_to_col(s) for s in columns]
        return FromParquetFileWiseFn(
            fs=self.fs,
            form=self.form.select_columns(cols),
            listsep=self.listsep,
            unnamed_root=self.unnamed_root,
            original_form=self.form,
            report=self.report,
            attrs=self.attrs,
            behavior=self.behavior,
            **self.kwargs,
        )


class FromParquetFragmentWiseFn(FromParquetFn):
    def __init__(
        self,
        *,
        fs: AbstractFileSystem,
        form: Any,
        listsep: str = "list.item",
        unnamed_root: bool = False,
        original_form: Form | None = None,
        behavior: Mapping | None = None,
        attrs: Mapping[str, Any] | None = None,
        **kwargs: Any,
    ) -> None:
        super().__init__(
            fs=fs,
            form=form,
            listsep=listsep,
            unnamed_root=unnamed_root,
            original_form=original_form,
            behavior=behavior,
            attrs=attrs,
            **kwargs,
        )

    def __call__(self, pair: Any) -> ak.Array:
        subrg, source = pair
        if isinstance(subrg, int):
            subrg = [[subrg]]
        layout = ak_from_parquet._load(
            [source],
            parquet_columns=self.columns,
            subrg=subrg,
            subform=self.form,
            highlevel=False,
            fs=self.fs,
            behavior=self.behavior,
            attrs=self.attrs,
            **self.kwargs,
        )
        return ak.Array(
            unproject_layout(self.original_form, layout),
            behavior=self.behavior,
            attrs=self.attrs,
        )

    def project(self, columns):
        cols = [_buf_to_col(s) for s in columns]
        return FromParquetFragmentWiseFn(
            fs=self.fs,
            form=self.form.select_columns(cols),
            unnamed_root=self.unnamed_root,
            original_form=self.form,
            report=self.report,
            behavior=self.behavior,
            attrs=self.attrs,
            **self.kwargs,
        )


def from_parquet(
    path: str | list[str],
    *,
    columns: str | list[str] | None = None,
    max_gap: int = 64_000,
    max_block: int = 256_000_000,
    footer_sample_size: int = 1_000_000,
    generate_bitmasks: bool = False,
    highlevel: bool = True,
    behavior: Mapping | None = None,
    attrs: Mapping[str, Any] | None = None,
    ignore_metadata: bool = True,
    scan_files: bool = False,
    split_row_groups: bool | None = False,
    storage_options: dict[str, Any] | None = None,
    report: bool = False,
) -> Array | tuple[Array, Array]:
    """Create an Array collection from a Parquet dataset.

    See :func:`ak.from_parquet` for more information.

    Parameters
    ----------
    path
        Local directory containing parquet files, remote URL directory
        containing Parquet files, or explicit list of Parquet files,
        passed to fsspec for resolution. May contain glob patterns.
    columns
        See :func:`ak.from_parquet`
    max_gap
        See :func:`ak.from_parquet`
    max_block
        See :func:`ak.from_parquet`
    footer_sample_size
        See :func:`ak.from_parquet`
    generate_bitmasks
        See :func:`ak.from_parquet`
    highlevel
        Argument specific to awkward-array that is always ``True`` for
        dask-awkward.
    behavior
        See :func:`ak.from_parquet`
    ignore_metadata
        If ``True``, ignore Parquet metadata file (if it exists).
    scan_files
        Scan files when parsing metadata.
    split_row_groups
        If True, each row group becomes a partition. If False, each
        file becomes a partition. If None, the existence of a
        ``_metadata`` file and ignore_metadata=False implies True,
        else ``False``.
    storage_options
        Storage options passed to fsspec.

    Returns
    -------
    Array
        Collection represented by the Parquet data on disk.

    """
    if not highlevel:
        raise ValueError("dask-awkward only supports highlevel=True")

    fs, token, paths = get_fs_token_paths(
        path,
        mode="rb",
        storage_options=storage_options,
    )
    label = "from-parquet"
    token = tokenize(
        token,
        paths,
        columns,
        max_gap,
        max_block,
        footer_sample_size,
        generate_bitmasks,
        behavior,
        ignore_metadata,
        scan_files,
        split_row_groups,
        behavior,
        attrs,
    )

    (
        parquet_columns,
        subform,
        actual_paths,
        fs,
        subrg,
        row_counts,
        metadata,
    ) = ak_from_parquet.metadata(
        path,
        storage_options,
        row_groups=None,
        columns=columns,
        ignore_metadata=ignore_metadata,
        scan_files=scan_files,
    )

    listsep = "list.item"
    unnamed_root = False
    for c in parquet_columns:
        if ".list.element" in c:
            listsep = "list.element"
            break
        if c.startswith("."):
            unnamed_root = True

    if split_row_groups is None:
        split_row_groups = row_counts is not None and len(row_counts) > 1

    if split_row_groups is False or subrg is None:
        # file-wise
        return from_map(
            FromParquetFileWiseFn(
                fs=fs,
                form=subform,
                listsep=listsep,
                unnamed_root=unnamed_root,
                max_gap=max_gap,
                max_block=max_block,
                footer_sample_size=footer_sample_size,
                generate_bitmasks=generate_bitmasks,
                behavior=behavior,
                attrs=attrs,
                report=report,
            ),
            actual_paths,
            label=label,
            token=token,
        )
    else:
        # row-group wise
        if set(subrg) == {None}:
            rgs_paths = {path: 0 for path in actual_paths}
            for i in range(metadata.num_row_groups):
                fp = metadata.row_group(i).column(0).file_path
                rgs_path = [p for p in rgs_paths if fp in p][
                    0
                ]  # returns 1st if fp is empty
                rgs_paths[rgs_path] += 1

            subrg = [list(range(rgs_paths[_])) for _ in actual_paths]

        rgs = [metadata.row_group(i) for i in range(metadata.num_row_groups)]
        divisions = [0] + list(
            itertools.accumulate([rg.num_rows for rg in rgs], operator.add)
        )
        pairs = []

        for isubrg, path in zip(subrg, actual_paths):
            pairs.extend([(irg, path) for irg in isubrg])

        return cast(
            Array,
            from_map(
                FromParquetFragmentWiseFn(
                    fs=fs,
                    form=subform,
                    listsep=listsep,
                    unnamed_root=unnamed_root,
                    max_gap=max_gap,
                    max_block=max_block,
                    footer_sample_size=footer_sample_size,
                    generate_bitmasks=generate_bitmasks,
                    behavior=behavior,
                    attrs=attrs,
                ),
                pairs,
                label=label,
                token=token,
                divisions=tuple(divisions),
            ),
        )


def _metadata_file_from_data_files(path_list, fs, out_path):
    """
    Aggregate _metadata and _common_metadata from data files

    Maybe only used in testing

    (similar to fastparquet's merge)

    path_list: list[str]
        Input data files
    fs: AbstractFileSystem instance
    out_path: str
        Root directory of the dataset
    """
    import pyarrow.parquet as pq

    meta = None
    out_path = out_path.rstrip("/")
    for path in path_list:
        assert path.startswith(out_path)
        with fs.open(path, "rb") as f:
            _meta = pq.ParquetFile(f).metadata
        _meta.set_file_path(path[len(out_path) + 1 :])
        if meta:
            meta.append_row_groups(_meta)
        else:
            meta = _meta
    _write_metadata(fs, out_path, meta)


def _metadata_file_from_metas(fs, out_path, *metas):
    """Agregate metadata from arrow objects and write"""
    meta = metas[0]
    for _meta in metas[1:]:
        meta.append_row_groups(_meta)
    _write_metadata(fs, out_path, meta)


def _write_metadata(fs, out_path, meta):
    """Output metadata files"""
    metadata_path = "/".join([out_path, "_metadata"])
    with fs.open(metadata_path, "wb") as fil:
        meta.write_metadata_file(fil)
    metadata_path = "/".join([out_path, "_metadata"])
    with fs.open(metadata_path, "wb") as fil:
        meta.write_metadata_file(fil)


class _ToParquetFn:
    def __init__(
        self,
        fs: AbstractFileSystem,
        path: str,
        npartitions: int,
        prefix: str | None = None,
        storage_options: dict | None = None,
        write_metadata: bool = False,
        **kwargs: Any,
    ):
        self.fs = fs
        self.path = path
        self.prefix = prefix
        self.zfill = math.ceil(math.log(npartitions, 10))
        self.storage_options = storage_options
        self.fs.mkdirs(self.path, exist_ok=True)
        self.protocol = (
            self.fs.protocol
            if isinstance(self.fs.protocol, str)
            else self.fs.protocol[0]
        )
        self.write_metadata = write_metadata
        self.kwargs = kwargs

    def __call__(self, data, block_index):
        filename = f"part{str(block_index[0]).zfill(self.zfill)}.parquet"
        if self.prefix is not None:
            filename = f"{self.prefix}-{filename}"
        filename = self.fs.unstrip_protocol(f"{self.path}{self.fs.sep}{filename}")
        out = ak.to_parquet(
            data, filename, **self.kwargs, storage_options=self.storage_options
        )
        if self.write_metadata:
            return out


def to_parquet(
    array: Array,
    destination: str,
    list_to32: bool = False,
    string_to32: bool = True,
    bytestring_to32: bool = True,
    emptyarray_to: Any | None = None,
    categorical_as_dictionary: bool = False,
    extensionarray: bool = False,
    count_nulls: bool = True,
    compression: str | dict | None = "zstd",
    compression_level: int | dict | None = None,
    row_group_size: int | None = 64 * 1024 * 1024,
    data_page_size: int | None = None,
    parquet_flavor: Literal["spark"] | None = None,
    parquet_version: Literal["1.0"] | Literal["2.4"] | Literal["2.6"] = "2.4",
    parquet_page_version: Literal["1.0"] | Literal["2.0"] = "1.0",
    parquet_metadata_statistics: bool | dict = True,
    parquet_dictionary_encoding: bool | dict = False,
    parquet_byte_stream_split: bool | dict = False,
    parquet_coerce_timestamps: Literal["ms"] | Literal["us"] | None = None,
    parquet_old_int96_timestamps: bool | None = None,
    parquet_compliant_nested: bool = False,
    parquet_extra_options: dict | None = None,
    storage_options: dict[str, Any] | None = None,
    write_metadata: bool = False,
    compute: bool = True,
    prefix: str | None = None,
) -> Scalar | None:
    """Write data to Parquet format.

    This will create one output file per partition.

    See the documentation for :func:`ak.to_parquet` for more
    information; there are many optional function arguments that are
    described in that documentation.

    Parameters
    ----------
    array
        The :obj:`dask_awkward.Array` collection to write to disk.
    destination
        Where to store the output; this can be a local filesystem path
        or a remote filesystem path.
    list_to32
        See :func:`ak.to_parquet`
    string_to32
        See :func:`ak.to_parquet`
    bytestring_to32
        See :func:`ak.to_parquet`
    emptyarray_to
        See :func:`ak.to_parquet`
    categorical_as_dictionary
        See :func:`ak.to_parquet`
    extensionarray
        See :func:`ak.to_parquet`
    count_nulls
        See :func:`ak.to_parquet`
    compression
        See :func:`ak.to_parquet`
    compression_level
        See :func:`ak.to_parquet`
    row_group_size
        See :func:`ak.to_parquet`
    data_page_size
        See :func:`ak.to_parquet`
    parquet_flavor
        See :func:`ak.to_parquet`
    parquet_version
        See :func:`ak.to_parquet`
    parquet_page_version
        See :func:`ak.to_parquet`
    parquet_metadata_statistics
        See :func:`ak.to_parquet`
    parquet_dictionary_encoding
        See :func:`ak.to_parquet`
    parquet_byte_stream_split
        See :func:`ak.to_parquet`
    parquet_coerce_timestamps
        See :func:`ak.to_parquet`
    parquet_old_int96_timestamps
        See :func:`ak.to_parquet`
    parquet_compliant_nested
        See :func:`ak.to_parquet`
    parquet_extra_options
        See :func:`ak.to_parquet`
    storage_options
        Storage options passed to ``fsspec``.
    write_metadata
        Write Parquet metadata. Note, that when this is True, all the
        metadata pieces will be pulled into a single finalizer task. When
        False, the whole write graph can be evaluated as a more efficient
        tree reduction.
    compute
        If ``True``, immediately compute the result (write data to
        disk). If ``False`` a Scalar collection will be returned such
        that ``compute`` can be explicitly called.
    prefix
        An addition prefix for output files. If ``None`` all parts
        inside the destination directory will be named
        ``"partN.parquet"``; if defined, the names will be
        ``f"{prefix}-partN.parquet"``.

    Returns
    -------
    Scalar | None
        If ``compute`` is ``False`` a :obj:`dask_awkward.Scalar`
        object is returned such that it can be computed later. If
        ``compute`` is ``True``, the collection is immediately
        computed (and data will be written to disk) and ``None`` is
        returned.

    Examples
    --------

    >>> import awkward as ak
    >>> import dask_awkward as dak
    >>> a = ak.Array([{"a": [1, 2, 3]}, {"a": [4, 5]}])
    >>> d = dak.from_awkward(a, npartitions=2)
    >>> d.npartitions
    2
    >>> dak.to_parquet(d, "/tmp/my-output", prefix="data")
    >>> import os
    >>> os.listdir("/tmp/my-output")
    ['data-part0.parquet', 'data-part1.parquet']


    """
    # TODO options we need:
    #  - byte stream split for floats if compression is not None or lzma
    #  - partitioning
    #  - dict encoding always off
    fs, path = url_to_fs(destination, **(storage_options or {}))
    name = f"write-parquet-{tokenize(fs, array, destination)}"

    map_res = map_partitions(
        _ToParquetFn(
            fs=fs,
            path=path,
            npartitions=array.npartitions,
            prefix=prefix,
            list_to32=list_to32,
            string_to32=string_to32,
            bytestring_to32=bytestring_to32,
            emptyarray_to=emptyarray_to,
            categorical_as_dictionary=categorical_as_dictionary,
            extensionarray=extensionarray,
            count_nulls=count_nulls,
            compression=compression,
            compression_level=compression_level,
            row_group_size=row_group_size,
            data_page_size=data_page_size,
            parquet_flavor=parquet_flavor,
            parquet_version=parquet_version,
            parquet_page_version=parquet_page_version,
            parquet_metadata_statistics=parquet_metadata_statistics,
            parquet_dictionary_encoding=parquet_dictionary_encoding,
            parquet_byte_stream_split=parquet_byte_stream_split,
            parquet_coerce_timestamps=parquet_coerce_timestamps,
            parquet_old_int96_timestamps=parquet_old_int96_timestamps,
            parquet_compliant_nested=parquet_compliant_nested,
            parquet_extra_options=parquet_extra_options,
            write_metadata=write_metadata,
        ),
        array,
        BlockIndex((array.npartitions,)),
        label="to-parquet",
        meta=array._meta,
    )
    map_res.dask.layers[map_res.name].annotations = {"ak_output": True}

    dsk = {}
    if write_metadata:
        final_name = name + "-metadata"
        dsk[(final_name, 0)] = (_metadata_file_from_metas, fs, path) + tuple(
            map_res.__dask_keys__()
        )
        graph = HighLevelGraph.from_collections(
            final_name,
            AwkwardMaterializedLayer(dsk, previous_layer_names=[map_res.name]),
            dependencies=[map_res],
        )
        out = new_scalar_object(graph, final_name, dtype="f8")
    else:
        final_name = name + "-finalize"
<<<<<<< HEAD
        dsk[(final_name, 0)] = (lambda *_: None, map_res.__dask_keys__())
    graph = HighLevelGraph.from_collections(
        final_name,
        AwkwardMaterializedLayer(dsk, previous_layer_names=[map_res.name]),
        dependencies=[map_res],
    )
    touch_data(array._meta)
    commit_to_reports(name, array.report)
    out = new_scalar_object(graph, final_name, dtype="f8")
=======
        from dask_awkward.layers import AwkwardTreeReductionLayer

        layer = AwkwardTreeReductionLayer(
            name=final_name,
            concat_func=none_to_none,
            tree_node_func=none_to_none,
            name_input=map_res.name,
            npartitions_input=map_res.npartitions,
            finalize_func=none_to_none,
        )
        graph = HighLevelGraph.from_collections(
            final_name,
            layer,
            dependencies=[map_res],
        )
        out = new_scalar_object(graph, final_name, dtype="f8")

>>>>>>> 1d4d4e9a
    if compute:
        out.compute()
        return None
    else:
        return out


def none_to_none(*_):
    """Dummy reduction function where write tasks produce no metadata"""
    return None<|MERGE_RESOLUTION|>--- conflicted
+++ resolved
@@ -690,7 +690,6 @@
         out = new_scalar_object(graph, final_name, dtype="f8")
     else:
         final_name = name + "-finalize"
-<<<<<<< HEAD
         dsk[(final_name, 0)] = (lambda *_: None, map_res.__dask_keys__())
     graph = HighLevelGraph.from_collections(
         final_name,
@@ -700,25 +699,6 @@
     touch_data(array._meta)
     commit_to_reports(name, array.report)
     out = new_scalar_object(graph, final_name, dtype="f8")
-=======
-        from dask_awkward.layers import AwkwardTreeReductionLayer
-
-        layer = AwkwardTreeReductionLayer(
-            name=final_name,
-            concat_func=none_to_none,
-            tree_node_func=none_to_none,
-            name_input=map_res.name,
-            npartitions_input=map_res.npartitions,
-            finalize_func=none_to_none,
-        )
-        graph = HighLevelGraph.from_collections(
-            final_name,
-            layer,
-            dependencies=[map_res],
-        )
-        out = new_scalar_object(graph, final_name, dtype="f8")
-
->>>>>>> 1d4d4e9a
     if compute:
         out.compute()
         return None
