from __future__ import annotations

import keyword
import logging
import math
import operator
import sys
import warnings
from collections.abc import Callable, Hashable, Mapping, Sequence
from enum import IntEnum
from functools import cached_property, partial, wraps
from inspect import getattr_static
from numbers import Number
from types import MappingProxyType
from typing import TYPE_CHECKING, Any, Literal, TypeVar, Union, overload

import awkward as ak
import cachetools
import dask.config
import numpy as np
from awkward._do import remove_structure as ak_do_remove_structure
from awkward.highlevel import NDArrayOperatorsMixin, _dir_pattern
from awkward.typetracer import (
    MaybeNone,
    OneOf,
    TypeTracerArray,
    create_unknown_scalar,
    is_unknown_scalar,
)
from dask.base import (
    DaskMethodsMixin,
    dont_optimize,
    is_dask_collection,
    tokenize,
    unpack_collections,
)
from dask.blockwise import BlockwiseDep
from dask.blockwise import blockwise as dask_blockwise
from dask.context import globalmethod
from dask.delayed import Delayed
from dask.highlevelgraph import HighLevelGraph
from dask.threaded import get as threaded_get
from dask.utils import IndexCallable
from dask.utils import OperatorMethodMixin as DaskOperatorMethodMixin
from dask.utils import funcname, is_arraylike, key_split

from dask_awkward.layers import AwkwardBlockwiseLayer, AwkwardMaterializedLayer
from dask_awkward.lib.optimize import all_optimizations
from dask_awkward.utils import (
    DaskAwkwardNotImplemented,
    IncompatiblePartitions,
    field_access_to_front,
    first,
    hyphenize,
    is_empty_slice,
)

if TYPE_CHECKING:
    from awkward.contents.content import Content
    from awkward.forms.form import Form
    from awkward.types.arraytype import ArrayType
    from awkward.types.type import Type
    from dask.array.core import Array as DaskArray
    from dask.bag.core import Bag as DaskBag
    from dask.typing import Graph, Key, NestedKeys, PostComputeCallable
    from numpy.typing import DTypeLike


T = TypeVar("T")


log = logging.getLogger(__name__)


def _make_dask_descriptor(func: Callable) -> Callable[[T, type[T], Array], Any]:
    """Adapt a function accepting a `dask_array` into a dask-awkward descriptor
    that invokes and returns the user function when invoked.

    Parameters
    ----------
    func : Callable dask-awkward descriptor body

    Returns
    -------
    Callable
        The callable dask-awkward descriptor
    """

    def descriptor(instance: T, owner: type[T], dask_array: Array) -> Any:
        impl = func.__get__(instance, owner)
        return impl(dask_array)

    return descriptor


def _make_dask_method(func: Callable) -> Callable[[T, type[T], Array], Callable]:
    """Adapt a function accepting a `dask_array` and additional arguments into
    a dask-awkward descriptor that invokes and returns the bound user function.

    Parameters
    ----------
    func : Callable
        The dask-awkward descriptor body.

    Returns
    -------
    Callable
        The callable dask-awkward descriptor.
    """

    def descriptor(instance: T, owner: type[T], dask_array: Array) -> Any:
        def impl(*args, **kwargs):
            impl = func.__get__(instance, owner)
            return impl(dask_array, *args, **kwargs)

        return impl

    return descriptor


F = TypeVar("F", bound=Callable)
G = TypeVar("G", bound=Callable)


class _DaskProperty(property):
    """A property descriptor that exposes a `.dask` method for registering
    dask-awkward descriptor implementations.
    """

    _dask_get: Callable | None = None

    def dask(self, func: F) -> _DaskProperty:
        assert self._dask_get is None
        self._dask_get = _make_dask_descriptor(func)
        return self


def _adapt_naive_dask_get(func: Callable) -> Callable:
    """Adapt a non-dask-awkward user-defined descriptor function into
    a dask-awkward aware descriptor that invokes the original function.

    Parameters
    ----------
    func : Callable
        The non-dask-awkward descriptor body.

    Returns
    -------
    Callable
        The callable dask-awkward aware descriptor body.
    """

    def wrapper(self, dask_array, *args, **kwargs):
        return func(self, *args, **kwargs)

    return wrapper


@overload
def dask_property(maybe_func: Callable, *, no_dispatch: bool = False) -> _DaskProperty:
    """An extension of Python's built-in `property` that supports registration
    of a dask getter via `.dask`.

    Parameters
    ----------
    maybe_func : Callable
        The property getter function.
    no_dispatch : bool
        If True, re-use the main getter function as the Dask implementation.

    Returns
    -------
    Callable
        The dask-awkward aware property descriptor
    """


@overload
def dask_property(
    maybe_func: None = None, *, no_dispatch: bool = False
) -> Callable[[Callable], _DaskProperty]:
    """An extension of Python's built-in `property` that supports registration
    of a dask getter via `.dask`.

    Parameters
    ----------
    maybe_func : Callable, optional
        The property getter function.
    no_dispatch : bool
        If True, re-use the main getter function as the Dask implementation.

    Returns
    -------
    Callable
        The callable dask-awkward aware property descriptor factory
    """
    ...


def dask_property(maybe_func=None, *, no_dispatch=False):
    """An extension of Python's built-in `property` that supports registration
    of a dask getter via `.dask`.

    Parameters
    ----------
    maybe_func : Callable, optional
        The property getter function.
    no_dispatch : bool
        If True, re-use the main getter function as the Dask implementation

    Returns
    -------
    Callable
        The callable dask-awkward aware descriptor factory or the descriptor itself
    """

    def dask_property_wrapper(func: Callable) -> _DaskProperty:
        prop = _DaskProperty(func)
        if no_dispatch:
            return prop.dask(_adapt_naive_dask_get(func))
        else:
            return prop

    if maybe_func is None:
        return dask_property_wrapper
    else:
        return dask_property_wrapper(maybe_func)


class _DaskMethod:
    _impl: Callable
    _dask_get: Callable | None = None

    def __init__(self, impl: Callable):
        self._impl = impl

    def __get__(
        self, instance: T | None, owner: type[T] | None = None
    ) -> _DaskMethod | Callable:
        if instance is None:
            return self

        return self._impl.__get__(instance, owner)

    def dask(self, func: Callable) -> _DaskMethod:
        self._dask_get = _make_dask_method(func)
        return self


@overload
def dask_method(maybe_func: F, *, no_dispatch: bool = False) -> _DaskMethod:
    """Decorate an instance method to provide a mechanism for overriding the
    implementation for dask-awkward arrays via `.dask`.

    Parameters
    ----------
    maybe_func : Callable
        The method implementation to decorate.
    no_dispatch : bool
        If True, re-use the main getter function as the Dask implementation

    Returns
    -------
    Callable
        The callable dask-awkward aware method.
    """


@overload
def dask_method(
    maybe_func: None = None, *, no_dispatch: bool = False
) -> Callable[[F], _DaskMethod]:
    """Decorate an instance method to provide a mechanism for overriding the
    implementation for dask-awkward arrays via `.dask`.

    Parameters
    ----------
    maybe_func : Callable, optional
        The method implementation to decorate.
    no_dispatch : bool
        If True, re-use the main getter function as the Dask implementation

    Returns
    -------
    Callable
        The callable dask-awkward aware method factory.
    """


def dask_method(maybe_func=None, *, no_dispatch=False):
    """Decorate an instance method to provide a mechanism for overriding the
    implementation for dask-awkward arrays via `.dask`.

    Parameters
    ----------
    maybe_func : Callable, optional
        The method implementation to decorate.
    no_dispatch : bool
        If True, re-use the main getter function as the Dask implementation

    Returns
    -------
    Callable
        The callable dask-awkward aware method.
    """

    def dask_method_wrapper(func: F) -> _DaskMethod:
        method = _DaskMethod(func)

        if no_dispatch:
            return method.dask(_adapt_naive_dask_get(func))
        else:
            return method

    if maybe_func is None:
        return dask_method_wrapper
    else:
        return dask_method_wrapper(maybe_func)


class Scalar(DaskMethodsMixin, DaskOperatorMethodMixin):
    """Single partition Dask collection representing a lazy Scalar.

    The class constructor is not intended for users. Instances of this
    class will be results from awkward operations.

    Within dask-awkward the ``new_scalar_object`` and
    ``new_known_scalar`` factory functions are used for creating new
    instances.

    """

    def __init__(
        self,
        dsk: HighLevelGraph,
        name: str,
        meta: Any | None = None,
        dtype: DTypeLike | None = None,
        known_value: Any | None = None,
    ) -> None:
        if not isinstance(dsk, HighLevelGraph):
            dsk = HighLevelGraph.from_collections(name, dsk, dependencies=())  # type: ignore
        self._dask: HighLevelGraph = dsk
        self._name: str = name
        if meta is not None and dtype is None:
            self._meta = self._check_meta(meta)
            self._dtype = self._meta.layout.dtype
        elif meta is None and dtype is not None:
            self._meta = ak.Array(create_unknown_scalar(dtype))
            self._dtype = dtype
        else:
            ValueError("One (and only one) of dtype or meta can be defined.")
        self._known_value: Any | None = known_value

    def __dask_graph__(self) -> Graph:
        return self._dask

    def __dask_keys__(self) -> NestedKeys:
        return [self.key]

    def __dask_layers__(self) -> Sequence[str]:
        return (self.name,)

    def __dask_tokenize__(self) -> Hashable:
        return self.name

    __dask_optimize__ = globalmethod(
        all_optimizations, key="awkward_scalar_optimize", falsey=dont_optimize
    )

    __dask_scheduler__ = staticmethod(threaded_get)

    def __dask_postcompute__(self) -> tuple[PostComputeCallable, tuple]:
        return first, ()

    def __dask_postpersist__(self):
        return self._rebuild, ()

    def _rebuild(self, dsk, *, rename=None):
        name = self._name
        if rename:
            raise ValueError("rename= unsupported in dask-awkward")
        return type(self)(dsk, name, self._meta, self.known_value)

    def __reduce__(self):
        return (Scalar, (self.dask, self.name, None, self.dtype, self.known_value))

    @property
    def dask(self) -> HighLevelGraph:
        return self._dask

    @property
    def name(self) -> str:
        return self._name

    @property
    def key(self) -> Key:
        return (self._name, 0)

    def _check_meta(self, m):
        if isinstance(m, MaybeNone):
            return ak.Array(m.content)
        elif isinstance(m, ak.Array) and len(m) == 1:
            return m
        elif isinstance(m, OneOf) or is_unknown_scalar(m):
            if isinstance(m, TypeTracerArray):
                return ak.Array(m)
            else:
                return m
        raise TypeError(f"meta must be a typetracer, not a {type(m)}")

    @property
    def dtype(self) -> np.dtype:
        return self._dtype

    @property
    def npartitions(self) -> int:
        """Scalar and Records are unpartitioned by definition."""
        return 1

    @property
    def fields(self) -> list[str]:
        return []

    @property
    def layout(self) -> Any:
        raise TypeError("Scalars do not have a layout.")

    @property
    def divisions(self) -> tuple[None, None]:
        """Scalar and Records do not have divisions by definition."""
        return (None, None)

    @staticmethod
    def from_known(s: Any, dtype: DTypeLike | None = None) -> Scalar:
        """Create a scalar from a known value."""
        return new_known_scalar(s, dtype=dtype)

    def __repr__(self) -> str:  # pragma: no cover
        return self.__str__()

    def __str__(self) -> str:
        if self.known_value is not None:
            return (
                f"dask.awkward<{key_split(self.name)}, "
                "type=Scalar, "
                f"dtype={self.dtype}, "
                f"known_value={self.known_value}>"
            )
        return f"dask.awkward<{key_split(self.name)}, type=Scalar, dtype={self.dtype}>"

    def __getitem__(self, where: Any) -> Any:
        msg = (
            "__getitem__ access on Scalars should be done after converting "
            "the Scalar collection to delayed with the to_delayed method."
        )
        raise NotImplementedError(msg)

    @property
    def known_value(self) -> Any | None:
        return self._known_value

    def to_delayed(self, optimize_graph: bool = True) -> Delayed:
        """Convert Scalar collection into a Delayed collection.

        Parameters
        ----------
        optimize_graph : bool
            If ``True`` optimize the existing task graph before
            converting to delayed.

        Returns
        -------
        Delayed
            Resulting Delayed collection object.

        """
        dsk = self.__dask_graph__()
        layer = self.__dask_layers__()[0]
        if optimize_graph:
            layer = f"delayed-{self.name}"
            dsk = self.__dask_optimize__(dsk, self.__dask_keys__())
            dsk = HighLevelGraph.from_collections(layer, dsk, dependencies=())
        return Delayed(self.key, dsk, layer=layer)

    def __getattr__(self, attr):
        if attr.startswith("_"):
            raise AttributeError  # pragma: no cover
        msg = (
            "Attribute access on Scalars should be done after converting "
            "the Scalar collection to delayed with the to_delayed method."
        )
        raise AttributeError(msg)

    @classmethod
    def _get_binary_operator(cls, op, inv=False):
        def f(self, other):
            name = f"{op.__name__}-{tokenize(self, other)}"
            deps = [self]
            plns = [self.name]
            if is_dask_collection(other):
                task = (op, self.key, *other.__dask_keys__())
                deps.append(other)
                plns.append(other.name)
            else:
                task = (op, self.key, other)
            graph = HighLevelGraph.from_collections(
                name,
                layer=AwkwardMaterializedLayer(
                    {(name, 0): task},
                    previous_layer_names=plns,
                    fn=op,
                ),
                dependencies=tuple(deps),
            )
            if isinstance(other, Scalar):
                meta = op(self._meta, other._meta)
            else:
                meta = op(self._meta, other)
            return new_scalar_object(graph, name, meta=meta)

        return f

    @classmethod
    def _get_unary_operator(cls, op, inv=False):
        def f(self):
            name = f"{op.__name__}-{tokenize(self)}"
            layer = AwkwardMaterializedLayer(
                {(name, 0): (op, self.key)},
                previous_layer_names=[self.name],
            )
            graph = HighLevelGraph.from_collections(
                name,
                layer,
                dependencies=(self,),
            )
            meta = op(self._meta)
            return new_scalar_object(graph, name, meta=meta)

        return f


def _promote_maybenones(op: Callable) -> Callable:
    """Wrap `op` function such that MaybeNone arguments are promoted.

    Typetracer graphs (i.e. what is run by our necessary buffers
    optimization) need `MaybeNone` results to be promoted to length 1
    typetracer arrays. MaybeNone objects don't support these ops, but
    arrays do.

    """

    @wraps(op)
    def f(*args):
        args = tuple(
            ak.Array(arg.content) if isinstance(arg, MaybeNone) else arg for arg in args
        )
        result = op(*args)
        return result

    return f


for op in [
    _promote_maybenones(operator.abs),
    _promote_maybenones(operator.neg),
    _promote_maybenones(operator.pos),
    _promote_maybenones(operator.invert),
    _promote_maybenones(operator.add),
    _promote_maybenones(operator.sub),
    _promote_maybenones(operator.mul),
    _promote_maybenones(operator.floordiv),
    _promote_maybenones(operator.truediv),
    _promote_maybenones(operator.mod),
    _promote_maybenones(operator.pow),
    _promote_maybenones(operator.and_),
    _promote_maybenones(operator.or_),
    _promote_maybenones(operator.xor),
    _promote_maybenones(operator.lshift),
    _promote_maybenones(operator.rshift),
    _promote_maybenones(operator.eq),
    _promote_maybenones(operator.ge),
    _promote_maybenones(operator.gt),
    _promote_maybenones(operator.ne),
    _promote_maybenones(operator.le),
    _promote_maybenones(operator.lt),
]:
    Scalar._bind_operator(op)


def new_scalar_object(
    dsk: HighLevelGraph,
    name: str,
    *,
    meta: Any | None = None,
    dtype: DTypeLike | None = None,
) -> Scalar:
    """Instantiate a new scalar collection.

    Parameters
    ----------
    dsk : HighLevelGraph
        Dask highlevel task graph.
    name : str
        Name for the collection.
    meta : Any
        Awkward typetracer metadata.

    Returns
    -------
    Scalar
        Resulting collection.

    """

    if meta is not None and dtype is None:
        pass
    elif meta is None and dtype is not None:
        meta = ak.Array(create_unknown_scalar(dtype))
    else:
        ValueError("One (and only one) of dtype or meta can be defined.")

    if isinstance(meta, MaybeNone):
        meta = ak.Array(meta.content)
    elif meta is not None:
        try:
            if ak.backend(meta) != "typetracer":
                raise TypeError(
                    f"meta Scalar must have a typetracer backend, not {ak.backend(meta)}"
                )
        except AttributeError:
            raise TypeError("meta Scalar must have a typetracer backend; check failed")

    return Scalar(dsk, name, meta, known_value=None)


def new_known_scalar(
    s: Any,
    dtype: DTypeLike | None = None,
    label: str | None = None,
) -> Scalar:
    """Instantiate a Scalar with a known value.

    Parameters
    ----------
    s : Any
        Python object.
    dtype : DTypeLike, optional
        NumPy dtype associated with the object, if undefined the dtype
        will be assigned via NumPy's interpretation of the object.
    label : str, optional
        Label for the task graph; if undefined "known-scalar" will be
        used.

    Returns
    -------
    Scalar
        Resulting collection.

    Examples
    --------
    >>> from dask_awkward.core import new_known_scalar
    >>> a = new_known_scalar(5, label="five")
    >>> a
    dask.awkward<five, type=Scalar, dtype=int64, known_value=5>
    >>> a.compute()
    5

    """
    label = label or "known-scalar"
    name = f"{label}-{tokenize(s)}"
    if dtype is None:
        if isinstance(s, (int, np.integer)):
            dtype = np.dtype(int)
        elif isinstance(s, (float, np.floating)):
            dtype = np.dtype(float)
        else:
            dtype = np.dtype(type(s))
    else:
        dtype = np.dtype(dtype)
    llg = AwkwardMaterializedLayer({(name, 0): s}, previous_layer_names=[])
    hlg = HighLevelGraph.from_collections(name, llg, dependencies=())
    return Scalar(
        hlg,
        name,
        dtype=dtype,
        known_value=s,
    )


class Record(Scalar):
    """Single partition Dask collection representing a lazy Awkward Record.

    The class constructor is not intended for users. Instances of this
    class will be results from awkward operations.

    Within dask-awkward the ``new_record_object`` factory function is
    used for creating new instances.

    """

    def __init__(self, dsk: HighLevelGraph, name: str, meta: Any | None = None) -> None:
        self._dask: HighLevelGraph = dsk
        self._name: str = name
        self._meta: ak.Record = self._check_meta(meta)

    def _check_meta(self, m: Any | None) -> Any | None:
        if not isinstance(m, ak.Record):
            raise TypeError(f"meta must be a Record typetracer object, not a {type(m)}")
        return m

    def __getitem__(self, where):
        token = tokenize(self, where)
        new_name = f"{where}-{token}"
        new_meta = self._meta[where]

        # first check for array type return
        if isinstance(new_meta, ak.Array):
            graphlayer = {(new_name, 0): (operator.getitem, self.key, where)}
            hlg = HighLevelGraph.from_collections(
                new_name,
                graphlayer,
                dependencies=[self],
            )
            return new_array_object(hlg, new_name, meta=new_meta, npartitions=1)

        # then check for scalar (or record) type
        graphlayer = {(new_name, 0): (operator.getitem, self.key, where)}
        hlg = HighLevelGraph.from_collections(
            new_name,
            graphlayer,
            dependencies=[self],
        )
        if isinstance(new_meta, ak.Record):
            return new_record_object(hlg, new_name, meta=new_meta)
        else:
            return new_scalar_object(hlg, new_name, meta=new_meta)

    def __getattr__(self, attr):
        if attr not in (self.fields or []):
            raise AttributeError(f"{attr} not in fields.")
        try:
            return self.__getitem__(attr)
        except (IndexError, KeyError):
            raise AttributeError(f"{attr} not in fields.")

    def __str__(self) -> str:
        return f"dask.awkward<{key_split(self.name)}, type=Record>"

    def __reduce__(self):
        return (Record, (self.dask, self.name, self._meta))

    @property
    def fields(self) -> list[str]:
        if self._meta is None:
            raise TypeError("metadata is missing; cannot determine fields.")
        return getattr(self._meta, "fields", None) or []

    @property
    def layout(self) -> Any:
        return self._meta.layout

    def _ipython_key_completions_(self) -> list[str]:
        if self._meta is not None:
            return self._meta._ipython_key_completions_()
        return []

    def __dir__(self) -> list[str]:
        fields = [] if self._meta is None else self._meta._layout.fields
        return sorted(
            set(
                [x for x in dir(type(self)) if not x.startswith("_")]
                + dir(super())
                + [
                    x
                    for x in fields
                    if _dir_pattern.match(x) and not keyword.iskeyword(x)
                ]
            )
        )


def new_record_object(dsk: HighLevelGraph, name: str, *, meta: Any) -> Record:
    """Instantiate a new record collection.

    Parameters
    ----------
    dsk : HighLevelGraph
        Dask high level graph.
    name : str
        Name for the collection.
    meta : Any
        Awkward typetracer as metadata

    Returns
    -------
    Record
        Resulting collection.

    """
    out = Record(dsk, name, meta)
    if meta.__doc__ != meta.__class__.__doc__:
        out.__doc__ = meta.__doc__
    if ak.backend(meta) != "typetracer":
        raise TypeError(
            f"meta Record must have a typetracer backend, not {ak.backend(meta)}"
        )
    return Record(dsk, name, meta)


def _is_numpy_or_cupy_like(arr: Any) -> bool:
    return (
        hasattr(arr, "ndim")
        and hasattr(arr, "shape")
        and isinstance(arr.shape, tuple)
        and hasattr(arr, "dtype")
    )


def _finalize_array(results: Sequence[Any]) -> Any:
    # special cases for length 1 results
    if len(results) == 1:
        np_like = _is_numpy_or_cupy_like(results[0])
        if isinstance(results[0], (int, ak.Array)) or np_like:  # type: ignore[unreachable]
            return results[0]

    # a sequence of arrays that need to be concatenated.
    elif any(isinstance(r, ak.Array) for r in results):
        return ak.concatenate(results)

    # a sequence of scalars that are stored as np.ndarray(N) where N
    # is a number (i.e. shapeless numpy array)
    elif any(_is_numpy_or_cupy_like(r) for r in results) and any(
        r.shape == () for r in results
    ):
        return ak.Array(list(results))

    # in awkward < 2.5 we can get integers instead of np.array scalars
    elif isinstance(results, (tuple, list)) and all(
        isinstance(r, (int, np.integer)) for r in results
    ):
        return ak.Array(list(results))

    # sometimes all partition results will be None (some write-to-disk
    # operations)
    elif all(r is None for r in results):
        return None

    else:
        msg = (
            "Unexpected results of a computation.\n "
            f"results: {results}"
            f"type of first result: {type(results[0])}"
        )
        raise RuntimeError(msg)


dak_cache = cachetools.LRUCache(maxsize=1000)


class Array(DaskMethodsMixin, NDArrayOperatorsMixin):
    """Partitioned, lazy, and parallel Awkward Array Dask collection.

    The class constructor is not intended for users. Instead use
    factory functions like :py:func:`~dask_awkward.from_parquet`,
    :py:func:`~dask_awkward.from_json`, etc.

    Within dask-awkward the ``new_array_object`` factory function is
    used for creating new instances.

    """

    def __init__(
        self,
        dsk: HighLevelGraph,
        name: str,
        meta: ak.Array,
        divisions: tuple[int, ...] | tuple[None, ...],
    ) -> None:
        self._dask: HighLevelGraph = dsk
        self._name: str = name
        self._divisions: tuple[int, ...] | tuple[None, ...] = divisions
        self._meta: ak.Array = meta

    def __dask_graph__(self) -> HighLevelGraph:
        return self.dask

    def __dask_keys__(self) -> NestedKeys:
        return [(self.name, i) for i in range(self.npartitions)]

    def __dask_layers__(self) -> tuple[str]:
        return (self.name,)

    def __dask_tokenize__(self) -> Hashable:
        return self.name

    def __dask_postcompute__(self) -> tuple[Callable, tuple]:
        return _finalize_array, ()

    def __dask_postpersist__(self):
        return self._rebuild, ()

    __dask_optimize__ = globalmethod(
        all_optimizations, key="awkward_array_optimize", falsey=dont_optimize
    )

    __dask_scheduler__ = staticmethod(threaded_get)

    def __setitem__(self, where: Any, what: Any) -> None:
        if not (
            isinstance(where, str)
            or (isinstance(where, tuple) and all(isinstance(x, str) for x in where))
        ):
            raise TypeError("only fields may be assigned in-place (by field name)")

        if not isinstance(what, (Array, Number)):
            raise DaskAwkwardNotImplemented(
                "Supplying anything other than a dak.Array, or Number to __setitem__ is not yet available!"
            )

        from dask_awkward.lib.structure import with_field

        appended = with_field(self, what, where=where, behavior=self.behavior)

        self._meta = appended._meta
        self._dask = appended._dask
        self._name = appended._name

    def _rebuild(self, dsk, *, rename=None):
        name = self.name
        if rename:
            raise ValueError("rename= unsupported in dask-awkward")
        return Array(dsk, name, self._meta, divisions=self.divisions)

    def reset_meta(self) -> None:
        """Assign an empty typetracer array as the collection metadata."""
        self._meta = empty_typetracer()

    def repartition(
        self,
        npartitions: int | None = None,
        divisions: tuple[int, ...] | None = None,
        rows_per_partition: int | None = None,
    ) -> Array:
        from dask_awkward.layers import AwkwardMaterializedLayer
        from dask_awkward.lib.structure import repartition_layer

        if sum(bool(_) for _ in [npartitions, divisions, rows_per_partition]) != 1:
            raise ValueError("Please specify exactly one of the inputs")
        if not self.known_divisions:
            self.eager_compute_divisions()
        nrows = self.defined_divisions[-1]
        new_divisions: tuple[int, ...] = tuple()
        if divisions:
            new_divisions = divisions
        elif npartitions:
            rows_per_partition = math.ceil(nrows / npartitions)
        if rows_per_partition:
            new_divs = list(range(0, nrows, rows_per_partition))
            new_divs.append(nrows)
            new_divisions = tuple(new_divs)

        token = tokenize(self, divisions)
        key = f"repartition-{token}"

        new_layer_raw = repartition_layer(self, key, new_divisions)
        new_layer = AwkwardMaterializedLayer(
            new_layer_raw,
            previous_layer_names=[self.name],
        )
        new_graph = HighLevelGraph.from_collections(
            key, new_layer, dependencies=(self,)
        )
        return new_array_object(
            new_graph,
            key,
            meta=self._meta,
            behavior=self.behavior,
            divisions=tuple(new_divisions),
        )

    def __len__(self) -> int:
        if not self.known_divisions:
            raise TypeError(
                "Cannot determine length of collection with unknown partition sizes without executing the graph.\n"
                "Use `dask_awkward.num(..., axis=0)` if you want a lazy Scalar of the length.\n"
                "If you want to eagerly compute the partition sizes to have the ability to call `len` on the collection"
                ", use `.eager_compute_divisions()` on the collection."
            )
        return self.divisions[-1]  # type: ignore

    def _shorttypestr(self, max: int = 10) -> str:
        return str(_type(self))[0:max]

    def _typestr(self, max: int = 0) -> str:
        tstr = str(_type(self))
        if max and len(tstr) > max:
            tstr = f"{tstr[0:max]} ... }}"
        return f"var * {tstr}"

    def __str__(self) -> str:
        return (
            f"dask.awkward<{key_split(self.name)}, "
            f"npartitions={self.npartitions}"
            ">"
        )

    def __repr__(self) -> str:  # pragma: no cover
        return self.__str__()

    def __iter__(self):
        raise NotImplementedError(
            "Iteration over a Dask Awkward collection is not supported.\n"
            "A suggested alternative: define a function which iterates over\n"
            "an awkward array and use that function with map_partitions."
        )

    def _ipython_display_(self):
        return self._meta._ipython_display_()  # pragma: no cover

    def _ipython_canary_method_should_not_exist_(self):
        return self._meta._ipython_canary_method_should_not_exist_()  # pragma: no cover

    def _repr_mimebundle_(self):
        return self._meta._repr_mimebundle_()  # pragma: no cover

    def _ipython_key_completions_(self) -> list[str]:
        if self._meta is not None:
            return self._meta._ipython_key_completions_()
        return []

    def __dir__(self) -> list[str]:
        fields = [] if self._meta is None else self._meta._layout.fields
        return sorted(
            set(
                [x for x in dir(type(self)) if not x.startswith("_")]
                + dir(super())
                + [
                    x
                    for x in fields
                    if _dir_pattern.match(x) and not keyword.iskeyword(x)
                ]
            )
        )

    def __reduce__(self):
        return (Array, (self.dask, self.name, self._meta, self.divisions))

    @property
    def dask(self) -> HighLevelGraph:
        """High level task graph associated with the collection."""
        return self._dask

    @property
    def keys(self) -> NestedKeys:
        """Task graph keys."""
        return self.__dask_keys__()

    @property
    def name(self) -> str:
        """Name of the collection."""
        return self._name

    @property
    def ndim(self) -> int:
        """Number of dimensions."""
        assert self._meta is not None
        return self._meta.ndim

    @property
    def divisions(self) -> tuple[int, ...] | tuple[None, ...]:
        """Location of the collections partition boundaries."""
        return self._divisions

    @property
    def known_divisions(self) -> bool:
        """True if the divisions are known (absence of ``None`` in the tuple)."""
        return len(self.divisions) > 0 and None not in self.divisions

    @property
    def defined_divisions(self) -> tuple[int, ...]:
        if not self.known_divisions:
            raise ValueError("defined_divisions only works when divisions are known.")
        return self._divisions  # type: ignore

    @property
    def npartitions(self) -> int:
        """Total number of partitions."""
        return len(self.divisions) - 1

    @property
    def layout(self) -> Content:
        """awkward Array layout associated with the eventual computed result."""
        if self._meta is not None:
            return self._meta.layout
        raise ValueError("This collection's meta is None; unknown layout.")

    @property
    def attrs(self) -> Mapping[str, Any]:
        """awkward Array attrs dictionary."""
        if self._meta is not None:
            return MappingProxyType(self._meta.attrs)
        raise ValueError("This collection's meta is None; no attrs property available.")

    @property
    def behavior(self) -> Mapping | None:
        """awkward Array behavior dictionary."""
        if self._meta is not None:
            behavior = self._meta.behavior
            return None if behavior is None else MappingProxyType(behavior)
        raise ValueError(
            "This collection's meta is None; no behavior property available."
        )

    @property
    def mask(self) -> AwkwardMask:
        return AwkwardMask(self)

    @property
    def fields(self) -> list[str]:
        """Record field names (if any)."""
        return getattr(self._meta, "fields", None) or []

    @property
    def form(self) -> Form:
        """awkward Array form associated with the eventual computed result."""
        if self._meta is not None:
            return self._meta.layout.form
        raise ValueError("This collection's meta is None; unknown form.")

    @property
    def type(self) -> ArrayType:
        """awkward Array type associated with the eventual computed result."""
        t = ak.types.ArrayType(
            self._meta._layout.form.type,
            0,
            behavior=self._meta._behavior,
        )
        t._length = "??"
        return t

    @cached_property
    def keys_array(self) -> np.ndarray:
        """NumPy array of task graph keys."""
        return np.array(self.__dask_keys__(), dtype=object)

    def _partitions(self, index: Any) -> Array:
        # TODO: this produces a materialized layer, but could work like repartition() and slice()
        if not isinstance(index, tuple):
            index = (index,)
        token = tokenize(self, index)
        from dask.array.slicing import normalize_index

        raw = normalize_index(index, (self.npartitions,))
        index = tuple(slice(k, k + 1) if isinstance(k, Number) else k for k in raw)  # type: ignore
        name = f"partitions-{token}"
        new_keys = self.keys_array[index].tolist()
        dsk = {(name, i): tuple(key) for i, key in enumerate(new_keys)}
        graph = HighLevelGraph.from_collections(
            name,
            AwkwardMaterializedLayer(dsk, previous_layer_names=[self.name]),
            dependencies=(self,),
        )

        # if a single partition was requested we trivially know the new divisions.
        if len(raw) == 1 and isinstance(raw[0], int) and self.known_divisions:
            # TODO: don't we always know the divisions?
            new_divisions = (
                0,
                self.divisions[raw[0] + 1] - self.divisions[raw[0]],  # type: ignore
            )
        # otherwise nullify the known divisions
        else:
            new_divisions = (None,) * (len(new_keys) + 1)  # type: ignore

        return new_array_object(
            graph, name, meta=self._meta, divisions=tuple(new_divisions)
        )

    @property
    def partitions(self) -> IndexCallable:
        """Get a specific partition or slice of partitions.

        Returns
        -------
        dask.utils.IndexCallable

        Examples
        --------
        >>> import dask_awkward as dak
        >>> import awkward as ak
        >>> aa = ak.Array([[1, 2, 3], [], [2]])
        >>> a = dak.from_awkward(aa, npartitions=3)
        >>> a
        dask.awkward<from-awkward, npartitions=3>
        >>> a.partitions[0]
        dask.awkward<partitions, npartitions=1>
        >>> a.partitions[0:2]
        dask.awkward<partitions, npartitions=2>
        >>> a.partitions[2].compute()
        <Array [[2]] type='1 * var * int64'>

        """
        return IndexCallable(self._partitions)

    def _getitem_trivial_map_partitions(
        self,
        where: Any,
        meta: Any | None = None,
        label: str | None = None,
    ) -> Any:
        if meta is None and self._meta is not None:
            if isinstance(where, tuple):
                metad = to_meta(where)
                meta = self._meta[metad]
            else:
                m = to_meta([where])[0]
                meta = self._meta[m]
        return _map_partitions(
            operator.getitem,
            self,
            where,
            meta=meta,
            output_divisions=1,
            label=label,
        )

    def _getitem_outer_bool_or_int_lazy_array(self, where):
        ba = where if isinstance(where, Array) else where[0]
        if partition_compatibility(self, ba) == PartitionCompatibility.NO:
            raise IncompatiblePartitions("getitem", self, ba)

        if isinstance(where, tuple):
            raise DaskAwkwardNotImplemented(
                "tuple style input boolean/int selection is not supported."
            )

        new_meta = self._meta[where._meta]
        return self._map_partitions(
            operator.getitem,
            where,
            meta=new_meta,
        )

    def _getitem_outer_str_or_list(
        self,
        where: str | list | tuple[Any, ...],
        label: str | None = None,
    ) -> Any:
        new_meta: Any | None = None
        if self._meta is not None:
            if isinstance(where, tuple):
                if not isinstance(where[0], (str, list)):
                    raise TypeError("Expected where[0] to be a string or list")
                metad = to_meta(where)
                new_meta = self._meta[metad]
            elif isinstance(where, (str, list)):
                new_meta = self._meta[where]
        return self._getitem_trivial_map_partitions(where, meta=new_meta, label=label)

    def _getitem_outer_int(self, where: int | tuple[Any, ...]) -> Any:
        if where == 0 or (isinstance(where, tuple) and where[0] == 0):
            pass
        elif not self.known_divisions:
            self.eager_compute_divisions()

        new_meta: Any | None = None
        # multiple objects passed to getitem. collections passed in
        # the tuple of objects have not been tested!
        if isinstance(where, tuple):
            if not isinstance(where[0], int):
                raise TypeError("Expected where[0] to be and integer.")
            if where[0] == 0:
                pidx, outer_where = 0, 0
            else:
                pidx, outer_where = normalize_single_outer_inner_index(
                    self.divisions, where[0]  # type: ignore
                )
            partition = self.partitions[pidx]
            rest = where[1:]
            where = (outer_where, *rest)
            if partition._meta is not None:
                metad = to_meta(where)
                new_meta = partition._meta[metad]
        # single object passed to getitem
        elif isinstance(where, int):
            if where == 0:
                pidx, where = 0, 0
            else:
                pidx, where = normalize_single_outer_inner_index(self.divisions, where)  # type: ignore
            partition = self.partitions[pidx]
            if partition._meta is not None:
                new_meta = partition._meta[where]
                # new_meta = make_unknown_length(partition._meta)[where]
                # new_meta = ak.Array(
                #     ak.to_backend(
                #         partition._meta,
                #         "typetracer",
                #         highlevel=False,
                #     ).to_typetracer(forget_length=True)
                # )[where]

        # if we know a new array is going to be made, just call the
        # trivial inner on the new partition.
        if isinstance(new_meta, ak.Array):
            result = partition._getitem_trivial_map_partitions(where, meta=new_meta)
            result._divisions = (0, None)
            return result

        # otherwise make sure we have one of the other potential results.
        if not isinstance(new_meta, (ak.Record, TypeTracerArray, OneOf, MaybeNone)):
            raise DaskAwkwardNotImplemented("Key type not supported for this array.")

        token = tokenize(partition, where)
        name = f"getitem-{token}"
        dsk = {
            (name, 0): (
                operator.getitem,
                partition.__dask_keys__()[0],
                where,
            )
        }
        hlg = HighLevelGraph.from_collections(
            name,
            AwkwardMaterializedLayer(dsk, previous_layer_names=[self.name]),
            dependencies=[partition],
        )
        if isinstance(new_meta, ak.Record):
            return new_record_object(hlg, name, meta=new_meta)
        else:
            return new_scalar_object(hlg, name, meta=new_meta)

    def _getitem_slice_on_zero(self, where):
        # normalise
        sl = where[0]
        rest = tuple(where[1:])
        step = sl.step or 1
        start = sl.start or 0

        if not self.known_divisions:
            self.eager_compute_divisions()
        stop = sl.stop or self.defined_divisions[-1]
        start = start if start >= 0 else self.defined_divisions[-1] + start
        stop = stop if stop >= 0 else self.defined_divisions[-1] + stop
        if step < 0:
            raise DaskAwkwardNotImplemented("negative step slice on zeroth dimension")

        # setup
        token = tokenize(self, where)
        name = f"getitem-{token}"
        remainder = 0
        outpart = 0
        divisions = [0]
        dask = {}
        # make low-level graph
        for i in range(self.npartitions):
            if start > self.defined_divisions[i + 1]:
                # first partition not yet found
                continue
            if stop < self.defined_divisions[i] and dask:
                # no more partitions with valid rows
                # does **NOT** exit if there are no partitions yet, to make sure there is always
                # at least one, needed to get metadata of empty output right
                break
            slice_start = max(start - self.defined_divisions[i], 0 + remainder)
            slice_end = min(
                stop - self.defined_divisions[i],
                self.defined_divisions[i + 1] - self.defined_divisions[i],
            )
            if (
                slice_end == slice_start
                and (self.defined_divisions[i + 1] - self.defined_divisions[i])
                and dask
            ):
                # in case of zero-row last partition (if not only partition)
                break
            dask[(name, outpart)] = (
                _zero_getitem,
                (self.name, i),
                slice(slice_start, slice_end, step),
                rest,
            )
            outpart += 1
            remainder = (
                (self.defined_divisions[i] + slice_start)
                - self.defined_divisions[i + 1]
            ) % step
            remainder = step - remainder if remainder < 0 else remainder
            nextdiv = math.ceil((slice_end - slice_start) / step)
            divisions.append(divisions[-1] + nextdiv)

        hlg = HighLevelGraph.from_collections(
            name,
            AwkwardMaterializedLayer(dask, previous_layer_names=[self.name]),
            dependencies=[self],
        )
        return new_array_object(
            hlg,
            name,
            meta=self._meta,
            behavior=self.behavior,
            divisions=tuple(divisions),
        )

    def _getitem_tuple(self, where):
        where, n_field_accesses = field_access_to_front(where)

        if isinstance(where[0], int):
            return self._getitem_outer_int(where)

        elif isinstance(where[0], (str, list)):
            first, rest = where[:n_field_accesses], where[n_field_accesses:]
            if rest:
                return self._getitem_trivial_map_partitions(first)[rest]
            return self._getitem_trivial_map_partitions(first)

        elif isinstance(where[0], slice) and is_empty_slice(where[0]):
            return self._getitem_trivial_map_partitions(where)

        elif isinstance(where[0], slice):
            return self._getitem_slice_on_zero(where)
        # boolean array
        elif isinstance(where[0], Array):
            try:
                dtype = where[0].layout.dtype.type
            except AttributeError:
                dtype = where[0].layout.content.dtype.type
            if issubclass(dtype, (np.bool_, bool, np.int64, np.int32, int)):
                return self._getitem_outer_bool_or_int_lazy_array(where)

        elif where[0] is Ellipsis:
            if len(where) <= self.ndim:
                return self._getitem_trivial_map_partitions(where)

            raise DaskAwkwardNotImplemented(
                "Array slicing doesn't currently support Ellipsis where "
                "the total number of sliced axes is greater than the "
                "dimensionality of the array."
            )

        raise DaskAwkwardNotImplemented(
            f"Array.__getitem__ doesn't support multi object: {where}"
        )

    def _getitem_single(self, where):
        # a single string
        if isinstance(where, str):
            return self._getitem_outer_str_or_list(where, label=where)

        # an empty slice

        elif is_empty_slice(where):
            return self

        elif isinstance(where, list):
            return self._getitem_outer_str_or_list(where)

        elif isinstance(where, slice):
            return self._getitem_slice_on_zero((where,))

        # a single integer
        elif isinstance(where, int):
            return self._getitem_outer_int(where)

        elif isinstance(where, Array):
            layout = where.layout
            while not hasattr(layout, "dtype"):
                layout = layout.content
            dtype = layout.dtype.type
            if issubclass(dtype, (np.bool_, bool, np.int64, np.int32, int)):
                return self._getitem_outer_bool_or_int_lazy_array(where)

        # a single ellipsis
        elif where is Ellipsis:
            return self

        elif self.npartitions == 1:
            return self.map_partitions(operator.getitem, where)

        raise DaskAwkwardNotImplemented(f"__getitem__ doesn't support where={where}.")

    def __getitem__(self, where):
        """Select items from the collection.

        Heavily under construction.

        Arguments
        ---------
        where : many types supported
            Selection criteria.

        Returns
        -------
        Array | Record | Scalar
            Resulting collection.

        """

        # don't accept lists containing integers.
        if isinstance(where, list):
            if any(isinstance(k, int) for k in where):
                # this is something we'll likely never support so we
                # do not use the DaskAwkwardNotImplemented exception.
                raise RuntimeError("Lists containing integers are not supported.")

        if isinstance(where, tuple):
            return self._getitem_tuple(where)

        return self._getitem_single(where)

    def _is_method_heuristic(self, resolved: Any) -> bool:
        return callable(resolved)

    def __getattr__(self, attr: str) -> Any:
        if attr not in (self.fields or []):
            try:
                cls_method = getattr_static(self._meta, attr)
            except AttributeError:
                raise AttributeError(f"{attr} not in fields.")
            else:
                if hasattr(cls_method, "_dask_get"):
                    return cls_method._dask_get(self._meta, type(self._meta), self)
                elif self._is_method_heuristic(cls_method):

                    @wraps(cls_method)
                    def wrapper(*args, **kwargs):
                        return self.map_partitions(
                            _BehaviorMethodFn(attr, **kwargs),
                            *args,
                            label=hyphenize(attr),
                        )

                    return wrapper
                else:
                    return self.map_partitions(
                        _BehaviorPropertyFn(attr),
                        label=hyphenize(attr),
                    )
        try:
            # at this point attr is either a field or we'll have to
            # raise an exception.
            return self.__getitem__(attr)
        except (IndexError, KeyError):
            raise AttributeError(f"{attr} not in fields.")

    def _map_partitions(
        self,
        func: Callable,
        *args: Any,
        **kwargs: Any,
    ) -> Array:
        """Maps a function to partitions without flattening the function inputs."""
        return _map_partitions(func, self, *args, **kwargs)

    def map_partitions(
        self,
        func: Callable,
        *args: Any,
        traverse: bool = True,
        **kwargs: Any,
    ) -> Array:
        """Map a function across all partitions of the collection.

        Parameters
        ----------
        func : Callable
            Function to call on all partitions.
        *args : Collections and function arguments
            Additional arguments passed to `func` after the
            collection, if arguments are Array collections
            they must be compatibly partitioned with the object this
            method is being called from.
        traverse : bool
            Unpack basic python containers to find dask collections.
        **kwargs : Any
            Additional keyword arguments passed to the `func`.

        Returns
        -------
        dask_awkward.Array
            The new collection.

        See Also
        --------
        dask_awkward.map_partitions

        """
        return map_partitions(func, self, *args, traverse=traverse, **kwargs)

    def eager_compute_divisions(self) -> None:
        """Force a compute of the divisions."""
        self._divisions = calculate_known_divisions(self)

    def clear_divisions(self) -> None:
        """Clear the divisions of a Dask Awkward Collection."""
        self._divisions = (None,) * (self.npartitions + 1)

    def __awkward_function__(self, func, array_likes, args, kwargs):
        import dask_awkward

        if any(isinstance(arg, ak.Array) for arg in array_likes):
            raise TypeError("cannot mix awkward.Array and dask_awkward.Array")

        fn_name = func.__qualname__
        try:
            fn = getattr(dask_awkward, fn_name)
        except AttributeError:
            try:
                import dask_awkward.lib.str

                fn = getattr(dask_awkward.str, fn_name)
            except AttributeError:
                return NotImplemented
        return fn(*args, **kwargs)

    def __array_ufunc__(self, ufunc, method, *inputs, **kwargs):
        if method != "__call__":
            raise RuntimeError("Array ufunc supports only method == '__call__'")

        dak_arrays = tuple(a for a in inputs if isinstance(a, Array))
        if partition_compatibility(*dak_arrays) == PartitionCompatibility.NO:
            raise IncompatiblePartitions(*dak_arrays)

        return map_partitions(
            ufunc,
            *inputs,
            output_divisions=1,
            **kwargs,
        )

    def __array__(self, *_, **__):
        raise NotImplementedError

    def to_delayed(self, optimize_graph: bool = True) -> list[Delayed]:
        """Convert the collection to a list of delayed objects.

        One dask.delayed.Delayed object per partition.

        Parameters
        ----------
        optimize_graph : bool
            If True the task graph associated with the collection will
            be optimized before conversion to the list of Delayed
            objects.

        See Also
        --------
        dask_awkward.to_delayed

        Returns
        -------
        list[Delayed]
            List of delayed objects (one per partition).

        """
        from dask_awkward.lib.io.io import to_delayed

        return to_delayed(self, optimize_graph=optimize_graph)

    def to_dask_array(
        self,
        *,
        dtype: Any = None,
        optimize_graph: bool = True,
    ) -> DaskArray:
        from dask_awkward.lib.io.io import to_dask_array

        return to_dask_array(self, dtype=dtype, optimize_graph=optimize_graph)

    def to_parquet(
        self,
        path: str,
        storage_options: dict | None = None,
        **kwargs: Any,
    ) -> Any:
        from dask_awkward.lib.io.parquet import to_parquet

        return to_parquet(self, path, storage_options=storage_options, **kwargs)

    def to_dask_bag(self) -> DaskBag:
        from dask_awkward.lib.io.io import to_dask_bag

        return to_dask_bag(self)

    def head(self, nrow=10, compute=True):
        """First few rows of the array

        These rows are taken only from the first partition for simplicity. If that partition
        has fewer rows than ``nrow``, no attempt is made to fetch more from subsequent
        partitions.

        By default this is then processed eagerly and returned.
        """
        out = self.partitions[0].map_partitions(lambda x: x[:nrow], meta=self._meta)
        if compute:
            return out.compute()
        if self.known_divisions:
            out._divisions = (0, min(nrow, self.defined_divisions[1]))
        return out


class AwkwardMask:
    def __init__(self, array: Array) -> None:
        self.array = array

    def __getitem__(self, where: Array) -> Array:
        from dask_awkward.lib.structure import mask

        return mask(self.array, where, valid_when=True)


def _zero_getitem(arr: ak.Array, zeroth: slice, rest: tuple[slice, ...]) -> ak.Array:
    return arr.__getitem__((zeroth,) + rest)


def compute_typetracer(dsk: HighLevelGraph, name: str) -> ak.Array:
    key = (name, 0)
    return typetracer_array(
        Delayed(
            key,
            dsk.cull({key}),
            layer=name,
        ).compute()
    )


def new_array_object(
    dsk: HighLevelGraph,
    name: str,
    *,
    meta: ak.Array | None = None,
    behavior: Mapping | None = None,
    attrs: Mapping[str, Any] | None = None,
    npartitions: int | None = None,
    divisions: tuple[int, ...] | tuple[None, ...] | None = None,
) -> Array:
    """Instantiate a new Array collection object.

    Parameters
    ----------
    dsk : dask.highlevelgraph.HighLevelGraph
        Graph backing the collection.
    name : str
        Unique name for the collection.
    meta : Array, optional
        Collection metadata; this is an awkward-array type tracer. If
        `meta` is ``None``, the first partition of the task graph
        (`dsk`) will be computed by default to determine the
        typetracer for the new Array. If the configuration option
        ``awkward.compute-unknown-meta`` is set to ``False``,
        undefined `meta` will be assigned an empty typetracer.
    behavior : dict, optional
        Custom ak.behavior for the output array.
    attrs : dict, optional
        Custom attributes for the output array.
    npartitions : int, optional
        Total number of partitions; if used `divisions` will be a
        tuple of length `npartitions` + 1 with all elements``None``.
    divisions : tuple[int | None, ...], optional
        Tuple identifying the locations of the divisions between the
        partitions.

    Returns
    -------
    Array
        Resulting collection.

    """
    if divisions is None:
        if npartitions is not None:
            divs: tuple[int, ...] | tuple[None, ...] = (None,) * (npartitions + 1)
        else:
            raise ValueError("One of either divisions or npartitions must be defined.")
    else:
        if npartitions is not None:
            raise ValueError(
                "Only one of either divisions or npartitions can be defined."
            )
        divs = divisions

    if meta is None:
        if dask.config.get("awkward.compute-unknown-meta"):
            actual_meta = compute_typetracer(dsk, name)
        else:
            actual_meta = empty_typetracer()
    else:
        if not isinstance(meta, ak.Array):
            raise TypeError(
                f"meta must be an instance of an Awkward Array, not {type(meta)}."
            )
        if ak.backend(meta) != "typetracer":
            raise TypeError(
                f"meta Array must have a typetracer backend, not {ak.backend(meta)}"
            )
        actual_meta = meta

    if behavior is not None:
        actual_meta.behavior = behavior
    if attrs is not None:
        actual_meta.attrs = attrs

    out = Array(dsk, name, actual_meta, divs)
    if actual_meta.__doc__ != actual_meta.__class__.__doc__:
        out.__doc__ = actual_meta.__doc__

    return out


def partitionwise_layer(
    func: Callable,
    name: str,
    *args: Any,
    **kwargs: Any,
) -> AwkwardBlockwiseLayer:
    """Create a partitionwise graph layer.

    Parameters
    ----------
    func : Callable
        Function to apply on all partitions.
    name : str
        Name for the layer.
    *args : Any
        Arguments that will be passed to `func`.
    **kwargs : Any
        Keyword arguments that will be passed to `func`.

    Returns
    -------
    dask.blockwise.Blockwise
        The Dask HighLevelGraph Blockwise layer.

    """
    pairs: list[Any] = []
    numblocks: dict[str, tuple[int, ...]] = {}
    for arg in args:
        if isinstance(arg, Array):
            pairs.extend([arg.name, "i"])
            numblocks[arg.name] = (arg.npartitions,)
        elif isinstance(arg, BlockwiseDep):
            if len(arg.numblocks) == 1:
                pairs.extend([arg, "i"])
            elif len(arg.numblocks) == 2:
                pairs.extend([arg, "ij"])
        elif is_arraylike(arg) and is_dask_collection(arg) and arg.ndim == 1:
            pairs.extend([arg.name, "i"])
            numblocks[arg.name] = arg.numblocks
        elif isinstance(arg, Scalar):
            pairs.extend([arg.name, "i"])
            numblocks[arg.name] = (1,)
        elif isinstance(arg, Delayed):
            pairs.extend([arg.key, None])
        elif is_dask_collection(arg):
            raise DaskAwkwardNotImplemented(
                "Use of Array with other Dask collections is currently unsupported."
            )
        else:
            pairs.extend([arg, None])
    layer = dask_blockwise(
        func,
        name,
        "i",
        *pairs,
        numblocks=numblocks,
        concatenate=True,
        **kwargs,
    )
    layer = AwkwardBlockwiseLayer.from_blockwise(layer)
    return layer


class ArgsKwargsPackedFunction:
    def __init__(self, the_fn, arg_repackers, kwarg_repacker, arg_lens_for_repackers):
        self.fn = the_fn
        self.arg_repackers = arg_repackers
        self.kwarg_repacker = kwarg_repacker
        self.arg_lens_for_repackers = arg_lens_for_repackers

    def __call__(self, *args_deps_expanded):
        """This packing function receives a list of strictly
        ordered arguments. The first range of arguments,
        [0:sum(self.arg_lens_for_repackers)], corresponding to
        the origin *args of self.fn but flattened to a list of
        dask collections and non-dask-collection-containing arguments.
        The remainder are the dask-collection-deps of self.fn's original
        kwargs. The lengths of expected flattened inputs for each arg are
        specified when this class is created, and we use that to process
        the input flattened list of arguments sequentially.

        The various repackers deal with restructuring the received flattened
        list into the shape that self.fn expects.
        """
        args = []
        len_args = 0
        for repacker, n_args in zip(self.arg_repackers, self.arg_lens_for_repackers):
            args.append(
                repacker(args_deps_expanded[len_args : len_args + n_args])[0]
                if repacker is not None
                else args_deps_expanded[len_args]
            )
            len_args += n_args
        kwargs = self.kwarg_repacker(args_deps_expanded[len_args:])[0]
        return self.fn(*args, **kwargs)


def _map_partitions(
    fn: Callable,
    *args: Any,
    label: str | None = None,
    token: str | None = None,
    meta: Any | None = None,
    output_divisions: int | None = None,
    **kwargs: Any,
) -> Array:
    """Map a callable across all partitions of any number of collections.
    No wrapper is used to flatten the function arguments. This is meant for
    dask-awkward internal use or in situations where input data are sanitized.

    The parameters of this function are otherwise the same as map_partitions,
    but the limitation that args, kwargs must be non-nested and flat. They
    will not be traversed to extract all dask collections, except those in
    the first dimension of args or kwargs.
    """
    token = token or tokenize(fn, *args, meta, **kwargs)
    label = hyphenize(label or funcname(fn))
    name = f"{label}-{token}"

    deps = [a for a in args if is_dask_collection(a)] + [
        v for v in kwargs.values() if is_dask_collection(v)
    ]

    dak_arrays = tuple(filter(lambda x: isinstance(x, Array), deps))

    lay = partitionwise_layer(
        fn,
        name,
        *args,
        **kwargs,
    )

    if meta is None:
        meta = map_meta(fn, *args, **kwargs)

    hlg = HighLevelGraph.from_collections(
        name,
        lay,
        dependencies=deps,
    )

    if len(dak_arrays) == 0:
        raise TypeError(
            "at least one argument passed to map_partitions "
            "should be a dask_awkward.Array collection."
        )
    in_npartitions = dak_arrays[0].npartitions
    in_divisions = dak_arrays[0].divisions

    if output_divisions is not None:
        if output_divisions == 1:
            new_divisions = dak_arrays[0].divisions
        else:
            new_divisions = tuple(map(lambda x: x * output_divisions, in_divisions))
        return new_array_object(
            hlg,
            name=name,
            meta=meta,
            divisions=new_divisions,
        )
    else:
        return new_array_object(
            hlg,
            name=name,
            meta=meta,
            npartitions=in_npartitions,
        )


def map_partitions(
    base_fn: Callable,
    *args: Any,
    label: str | None = None,
    token: str | None = None,
    meta: Any | None = None,
    output_divisions: int | None = None,
    traverse: bool = True,
    **kwargs: Any,
) -> Array:
    """Map a callable across all partitions of any number of collections.

    Parameters
    ----------
    base_fn : Callable
        Function to apply on all partitions, this will get wraped to
        handle kwargs, including dask collections.
    *args : Collections and function arguments
        Arguments passed to the function. Partitioned arguments (i.e.
        Dask collections) will have `fn` applied to each partition.
        Array collection arguments they must be compatibly
        partitioned.
    label : str, optional
        Label for the Dask graph layer; if left to ``None`` (default),
        the name of the function will be used.
    token : str, optional
        Provide an already defined token. If ``None`` a new token will
        be generated.
    meta : Any, optional
        Metadata (typetracer) array for the result (if known). If
        unknown, `fn` will be applied to the metadata of the `args`;
        if that call fails, the first partition of the new collection
        will be used to compute the new metadata **if** the
        ``awkward.compute-known-meta`` configuration setting is
        ``True``. If the configuration setting is ``False``, an empty
        typetracer will be assigned as the metadata.
    output_divisions : int, optional
        If ``None`` (the default), the divisions of the output will be
        assumed unknown. If defined, the output divisions will be
        multiplied by a factor of `output_divisions`. A value of 1
        means constant divisions (e.g. a string based slice). Any
        value greater than 1 means the divisions were expanded by some
        operation. This argument is mainly for internal library
        function implementations.
    traverse : bool
        Unpack basic python containers to find dask collections.
    **kwargs : Any
        Additional keyword arguments passed to the `fn`.

    Returns
    -------
    dask_awkward.Array
        The new collection.

    Examples
    --------
    >>> import dask_awkward as dak
    >>> a = [[1, 2, 3], [4]]
    >>> b = [[5, 6, 7], [8]]
    >>> c = dak.from_lists([a, b])
    >>> c
    dask.awkward<from-lists, npartitions=2>
    >>> c.compute()
    <Array [[1, 2, 3], [4], [5, 6, 7], [8]] type='4 * var * int64'>
    >>> c2 = dak.map_partitions(np.add, c, c)
    >>> c2
    dask.awkward<add, npartitions=2>
    >>> c2.compute()
    <Array [[2, 4, 6], [8], [10, 12, 14], [16]] type='4 * var * int64'>

    Multiplying `c` (a Dask collection) with `a` (a regular Python
    list object) will multiply each partition of `c` by `a`:

    >>> d = dak.map_partitions(np.multiply, c, a)
    dask.awkward<multiply, npartitions=2>
    >>> d.compute()
    <Array [[1, 4, 9], [16], [5, 12, 21], [32]] type='4 * var * int64'>

    This is effectively the same as `d = c * a`

    """
<<<<<<< HEAD
    token = token or tokenize(
        base_fn, *args, meta is not None and meta.typestr, **kwargs
    )
    label = hyphenize(label or funcname(base_fn))
    name = f"{label}-{token}"
    if name in dak_cache:
        (hlg, meta, in_divisions, in_npartitions) = dak_cache[name]
    else:
        opt_touch_all = kwargs.pop("opt_touch_all", None)
        if opt_touch_all is not None:
            warnings.warn(
                "The opt_touch_all argument does nothing.\n"
                "This warning will be removed in a future version of dask-awkward "
                "and the function call will likely fail."
            )

        kwarg_flat_deps, kwarg_repacker = unpack_collections(kwargs, traverse=traverse)
        flat_deps, _ = unpack_collections(*args, *kwargs.values(), traverse=traverse)

        if len(flat_deps) == 0:
            message = (
                "map_partitions expects at least one Dask collection instance, "
                "you are passing non-Dask collections to dask-awkward code.\n"
                "observed argument types:\n"
            )
            for arg in args:
                message += f"- {type(arg)}"
            raise TypeError(message)

        arg_flat_deps_expanded = []
        arg_repackers = []
        arg_lens_for_repackers = []
        for arg in args:
            this_arg_flat_deps, repacker = unpack_collections(arg, traverse=traverse)
            if (
                len(this_arg_flat_deps) > 0
            ):  # if the deps list is empty this arg does not contain any dask collection, no need to repack!
                arg_flat_deps_expanded.extend(this_arg_flat_deps)
                arg_repackers.append(repacker)
                arg_lens_for_repackers.append(len(this_arg_flat_deps))
            else:
                arg_flat_deps_expanded.append(arg)
                arg_repackers.append(None)
                arg_lens_for_repackers.append(1)

        fn = ArgsKwargsPackedFunction(
            base_fn,
            arg_repackers,
            kwarg_repacker,
            arg_lens_for_repackers,
        )

        lay = partitionwise_layer(
            fn,
            name,
            *arg_flat_deps_expanded,
            *kwarg_flat_deps,
        )

        if meta is None:
            meta = map_meta(fn, *arg_flat_deps_expanded, *kwarg_flat_deps)

        hlg = HighLevelGraph.from_collections(
            name,
            lay,
            dependencies=flat_deps,
        )

        dak_arrays = tuple(filter(lambda x: isinstance(x, Array), flat_deps))
        if len(dak_arrays) == 0:
            raise TypeError(
                "at least one argument passed to map_partitions "
                "should be a dask_awkward.Array collection."
            )
        in_npartitions = dak_arrays[0].npartitions
        in_divisions = dak_arrays[0].divisions

        if output_divisions is not None:
            if output_divisions == 1:
                in_divisions = flat_deps[0].divisions
            else:
                in_divisions = tuple(map(lambda x: x * output_divisions, in_divisions))
        dak_cache[name] = (hlg, meta, in_divisions, in_npartitions)

    if output_divisions is not None:
        return new_array_object(
            hlg,
            name=name,
            meta=meta,
            divisions=in_divisions,
        )
    else:
        return new_array_object(hlg, name=name, meta=meta, npartitions=in_npartitions)

=======
    token = token or tokenize(base_fn, *args, meta, **kwargs)
    label = hyphenize(label or funcname(base_fn))

    opt_touch_all = kwargs.pop("opt_touch_all", None)
    if opt_touch_all is not None:
        warnings.warn(
            "The opt_touch_all argument does nothing.\n"
            "This warning will be removed in a future version of dask-awkward "
            "and the function call will likely fail."
        )

    kwarg_flat_deps, kwarg_repacker = unpack_collections(kwargs, traverse=traverse)
    flat_deps, _ = unpack_collections(*args, *kwargs.values(), traverse=traverse)

    if len(flat_deps) == 0:
        message = (
            "map_partitions expects at least one Dask collection instance, "
            "you are passing non-Dask collections to dask-awkward code.\n"
            "observed argument types:\n"
        )
        for arg in args:
            message += f"- {type(arg)}"
        raise TypeError(message)

    arg_flat_deps_expanded = []
    arg_repackers = []
    arg_lens_for_repackers = []
    for arg in args:
        this_arg_flat_deps, repacker = unpack_collections(arg, traverse=traverse)
        if (
            len(this_arg_flat_deps) > 0
        ):  # if the deps list is empty this arg does not contain any dask collection, no need to repack!
            arg_flat_deps_expanded.extend(this_arg_flat_deps)
            arg_repackers.append(repacker)
            arg_lens_for_repackers.append(len(this_arg_flat_deps))
        else:
            arg_flat_deps_expanded.append(arg)
            arg_repackers.append(None)
            arg_lens_for_repackers.append(1)

    fn = ArgsKwargsPackedFunction(
        base_fn,
        arg_repackers,
        kwarg_repacker,
        arg_lens_for_repackers,
    )
    return _map_partitions(
        fn,
        *arg_flat_deps_expanded,
        *kwarg_flat_deps,
        label=label,
        token=token,
        meta=meta,
        output_divisions=output_divisions,
    )

>>>>>>> 3ad9b49e

def _chunk_reducer_non_positional(
    chunk: ak.Array,
    is_axis_none: bool,
    *,
    reducer: Callable,
    mask_identity: bool,
) -> ak.Array:
    return reducer(
        chunk,
        keepdims=True,
        axis=-1 if is_axis_none else 0,
        mask_identity=mask_identity,
    )


def _concat_reducer_non_positional(
    partials: list[ak.Array], is_axis_none: bool
) -> ak.Array:
    concat_axis = -1 if is_axis_none else 0
    return ak.concatenate(partials, axis=concat_axis)


def _finalise_reducer_non_positional(
    partial: ak.Array,
    is_axis_none: bool,
    *,
    reducer: Callable,
    mask_identity: bool,
    keepdims: bool,
) -> ak.Array:
    return reducer(
        partial,
        axis=None if is_axis_none else 0,
        keepdims=keepdims,
        mask_identity=mask_identity,
    )


def _prepare_axis_none_chunk(chunk: ak.Array) -> ak.Array:
    # TODO: this is private Awkward code. We should figure out how to export it
    # if needed
    (layout,) = ak_do_remove_structure(
        ak.to_layout(chunk),
        flatten_records=False,
        drop_nones=False,
        keepdims=True,
        allow_records=False,
    )
    return ak.Array(layout, behavior=chunk.behavior)


def non_trivial_reduction(
    *,
    label: str,
    array: Array,
    axis: int | None,
    is_positional: bool,
    keepdims: bool,
    mask_identity: bool,
    reducer: Callable,
    behavior: Mapping | None = None,
    attrs: Mapping[str, Any] | None = None,
    combiner: Callable | None = None,
    token: str | None = None,
    dtype: Any | None = None,
    split_every: int | bool | None = None,
) -> Array | Scalar:
    if is_positional:
        raise NotImplementedError("positional reducers at axis=0 or axis=None")

    # Regularise the axis to (0, None)
    if axis == 0 or axis == -1 * array.ndim:
        axis = 0
    elif axis is not None:
        raise ValueError(axis)

    if combiner is None:
        combiner = reducer

    # is_positional == True is not implemented
    # if is_positional:
    #     assert combiner is reducer

    # For `axis=None`, we prepare each array to have the following structure:
    #   [[[ ... [x1 x2 x3 ... xN] ... ]]] (length-1 outer lists)
    # This makes the subsequent reductions an `axis=-1` reduction
    if axis is None:
        prepared_array = map_partitions(_prepare_axis_none_chunk, array)
    else:
        prepared_array = array

    chunked_fn = _chunk_reducer_non_positional
    tree_node_fn = _chunk_reducer_non_positional
    concat_fn = _concat_reducer_non_positional
    finalize_fn = _finalise_reducer_non_positional

    chunked_kwargs = {
        "reducer": reducer,
        "is_axis_none": axis is None,
        "mask_identity": mask_identity,
    }
    tree_node_kwargs = {
        "reducer": combiner,
        "is_axis_none": axis is None,
        "mask_identity": mask_identity,
    }

    concat_kwargs = {"is_axis_none": axis is None}
    finalize_kwargs = {
        "reducer": combiner,
        "mask_identity": mask_identity,
        "keepdims": keepdims,
        "is_axis_none": axis is None,
    }

    from dask_awkward.layers import AwkwardTreeReductionLayer

    token = token or tokenize(
        array,
        reducer,
        label,
        dtype,
        split_every,
        chunked_kwargs,
        tree_node_kwargs,
        concat_kwargs,
        finalize_kwargs,
    )
    name_tree_node = f"{label}-tree-node-{token}"
    name_finalize = f"{label}-finalize-{token}"

    chunked_fn = partial(chunked_fn, **chunked_kwargs)
    tree_node_fn = partial(tree_node_fn, **tree_node_kwargs)
    concat_fn = partial(concat_fn, **concat_kwargs)
    finalize_fn = partial(finalize_fn, **finalize_kwargs)

    if split_every is None:
        split_every = 8
    elif split_every is False:
        split_every = sys.maxsize
    else:
        pass

    chunked = map_partitions(chunked_fn, prepared_array, meta=empty_typetracer())

    trl = AwkwardTreeReductionLayer(
        name=name_finalize,
        name_input=chunked.name,
        npartitions_input=prepared_array.npartitions,
        concat_func=concat_fn,
        tree_node_func=tree_node_fn,
        finalize_func=finalize_fn,
        split_every=split_every,
        tree_node_name=name_tree_node,
    )

    graph = HighLevelGraph.from_collections(name_finalize, trl, dependencies=(chunked,))

    meta = reducer(
        array._meta,
        axis=axis,
        keepdims=keepdims,
        mask_identity=mask_identity,
    )
    if isinstance(meta, ak.highlevel.Array):
        return new_array_object(graph, name_finalize, meta=meta, npartitions=1)
    else:
        return new_scalar_object(graph, name_finalize, meta=meta)


def calculate_known_divisions(array: Array) -> tuple[int, ...]:
    """Determine the divisions of a collection.

    This function triggers an immediate computation.

    Parameters
    ----------
    array : dask_awkward.Array
        Awkard array collection.

    Returns
    -------
    tuple[int, ...]
        Locations (indices) of division boundaries.

    """
    num = map_partitions(ak.num, array, axis=0, meta=empty_typetracer())

    # if only 1 partition things are simple
    if array.npartitions == 1:
        return (0, num.compute())

    # if more than 1 partition cumulative sum required
    cs = list(np.cumsum(num.compute()))
    return tuple([0, *cs])


def _type(array: Array) -> Type | None:
    """Get the type object associated with an array.

    Parameters
    ----------
    array : dask_awkward.Array
        The collection.

    Returns
    -------
    Type
        The awkward type object of the array; if the array does not
        contain metadata ``None`` is returned.

    """
    if array._meta is not None:
        return array._meta.layout.form.type
    return None


def is_awkward_collection(obj: Any) -> bool:
    """Check if an object is a Dask Awkward collection.

    Parameters
    ----------
    obj : Any
        The object of interest.

    Returns
    -------
    bool
        True if `obj` is an Awkward Dask collection.

    """
    return isinstance(obj, (Array, Record, Scalar))


def is_typetracer(obj: Any) -> bool:
    """Check if an object is an Awkward typetracer.

    Typetracers can be one of these categories:
    - Array
    - Record
    - TypeTracerArray
    - MaybeNone
    - OneOf

    Parameters
    ----------
    obj : Any
        The object to test.

    Returns
    -------
    bool
        True if the `obj` is a typetracer like object.

    """
    # array/record typetracer
    if isinstance(obj, (ak.Array, ak.Record)):
        backend = obj.layout.backend

        if not backend.nplike.known_data:
            return True
    # scalar-like typetracer
    elif is_unknown_scalar(obj) or isinstance(obj, (MaybeNone, OneOf)):
        return True
    return False


def meta_or_identity(obj: Any) -> Any:
    """Retrieve the meta of an object or simply pass through.

    Parameters
    ----------
    obj : Any
        The object of interest.

    Returns
    -------
    Any
        If `obj` is an Awkward Dask collection it is `obj._meta`; if
        not we simply return `obj`.

    Examples
    --------
    >>> import awkward as ak
    >>> import dask_awkward as dak
    >>> from dask_awkward.core import meta_or_identity
    >>> x = ak.from_iter([[1, 2, 3], [4]])
    >>> x = dak.from_awkward(x, npartitions=2)
    >>> x
    dask.awkward<from-awkward, npartitions=2>
    >>> meta_or_identity(x)
    <Array-typetracer type='?? * var * int64'>
    >>> meta_or_identity(5)
    5
    >>> meta_or_identity("foo")
    'foo'

    """
    if is_awkward_collection(obj):
        return obj._meta
    elif is_dask_collection(obj) and is_arraylike(obj):
        return ak.Array(
            ak.from_numpy(obj._meta).layout.to_typetracer(forget_length=True)
        )
    return obj


@overload
def to_meta(objects: Sequence[Any]) -> tuple[Any, ...]: ...


@overload
def to_meta(objects: dict[str, Any]) -> dict[str, Any]: ...


def to_meta(objects):
    """Convert sequence or dict of Dask Awkward collections to their metas.

    Parameters
    ----------
    objects : Sequence[Any] or dict[str, Any]
        Sequence or dictionary of objects to retrieve metas from.

    Returns
    -------
    tuple[Any, ...] or dict[str, Any]
        The sequence of objects (or dictionary) where collections have
        been replaced with their metadata.

    """
    if isinstance(objects, dict):
        return {k: meta_or_identity(v) for k, v in objects.items()}
    return tuple(map(meta_or_identity, objects))


def length_zero_array_or_identity(obj: Any) -> Any:
    if is_awkward_collection(obj):
        return ak.typetracer.length_zero_if_typetracer(obj._meta, behavior=obj.behavior)
    return obj


def to_length_zero_arrays(objects: Sequence[Any]) -> tuple[Any, ...]:
    return tuple(map(length_zero_array_or_identity, objects))


def map_meta(fn: Callable | ArgsKwargsPackedFunction, *deps: Any) -> ak.Array | None:
    # NOTE: fn is assumed to be a *packed* function
    #       as defined up in map_partitions. be careful!
    try:
        meta = fn(*to_meta(deps))
        return meta
    except Exception as err:
        # if compute-unknown-meta is False then we don't care about
        # this failure and we return None.
        if not dask.config.get("awkward.compute-unknown-meta"):
            return None

        # if the metadata function call failed and raise-failed-meta
        # is True, then we want to raise the exception here.
        if dask.config.get("awkward.raise-failed-meta"):
            log.debug(
                f"metadata determination failed: {err}\n"
                f"The config option `awkward.raise-failed-meta` to "
                f"allow this failure was recently deprecated, and can be "
                f"set to False to preserve this behavior before it is removed."
            )
            raise

        # if the metadata function failed and we want to move on to
        # trying the length zero array calculation then we log a
        # warning and pass to the next try-except block.
        else:
            extras = f"function call: {fn}\n" f"metadata: {deps}\n"
            log.warning(
                f"metadata could not be determined from operating upon the "
                f"input array metadata. Falling back to a legacy workaround — "
                f"please report this at https://github.com/dask-contrib/dask-awkward/issues. \n"
                f"{extras}"
            )
        pass
    try:
        arg_lzas = to_length_zero_arrays(deps)
        meta = ak.typetracer.typetracer_from_form(fn(*arg_lzas).layout.form)
        return meta
    except Exception:
        # if compute-unknown-meta is True and we've gotten to this
        # point, we want to throw a warning because a compute is going
        # to happen as a consequence of us not being able to determine
        # metadata.
        if dask.config.get("awkward.compute-unknown-meta"):
            extras = f"function call: {fn}\n" f"metadata: {deps}\n"
            warnings.warn(
                "metadata could not be determined; "
                "a compute on the first partition will occur.\n"
                f"{extras}",
                UserWarning,
            )
    return None


def typetracer_array(a: ak.Array | Array) -> ak.Array:
    """Retrieve the typetracer Array from a concrete or lazy instance.

    Parameters
    ----------
    a : ak.Array | Array
        Array of interest.

    Returns
    -------
    ak.Array
        Typetracer array associated with `a`.

    """
    if isinstance(a, Array):
        return a._meta
    elif isinstance(a, ak.Array):
        return ak.Array(
            a.layout.to_typetracer(forget_length=True),
            behavior=a._behavior,
            attrs=a._attrs,
        )
    else:
        msg = (
            "`a` should be an awkward array or a Dask awkward collection.\n"
            f"Got type {type(a)}"
        )
        raise TypeError(msg)


def empty_typetracer() -> ak.Array:
    """Instantiate a typetracer array with unknown length.

    Returns
    -------
    ak.Array
        Length-less typetracer array (content-less array).

    """
    a = ak.Array([])
    return ak.Array(a.layout.to_typetracer(forget_length=True))


class _BehaviorMethodFn:
    def __init__(self, attr: str, **kwargs: Any) -> None:
        self.attr = attr
        self.kwargs = kwargs

    def __call__(self, coll: ak.Array, *args: Any) -> ak.Array:
        return getattr(coll, self.attr)(*args, **self.kwargs)


class _BehaviorPropertyFn:
    def __init__(self, attr: str) -> None:
        self.attr = attr

    def __call__(self, coll: ak.Array) -> ak.Array:
        return getattr(coll, self.attr)


def normalize_single_outer_inner_index(
    divisions: tuple[int, ...], index: int
) -> tuple[int, int]:
    """Determine partition index and inner index for some divisions.

    Parameters
    ----------
    divisions : tuple[int, ...]
        The divisions of a Dask awkward collection.
    index : int
        The overall index (for the complete collection).

    Returns
    -------
    partition_index : int
        Which partition in the collection.
    new_index : int
        Which inner index in the determined partition.

    Examples
    --------
    >>> from dask_awkward.utils import normalize_single_outer_inner_index
    >>> divisions = (0, 3, 6, 9)
    >>> normalize_single_outer_inner_index(divisions, 0)
    (0, 0)
    >>> normalize_single_outer_inner_index(divisions, 5)
    (1, 2)
    >>> normalize_single_outer_inner_index(divisions, 8)
    (2, 2)

    """
    if index < 0:
        index = divisions[-1] + index
    if len(divisions) == 2:
        return (0, int(index))
    partition_index = int(np.digitize(index, divisions)) - 1
    new_index = index - divisions[partition_index]
    return (int(partition_index), int(new_index))


def make_unknown_length(array: ak.Array) -> ak.Array:
    """Make any highlevel Array a highlevel typetracer Array with unknown length.

    Parameters
    ----------
    array : ak.Array
        Array of interest

    Returns
    -------
    ak.Array
        Highlevel typetracer Array with unknown length.

    """
    return ak.Array(ak.to_layout(array).to_typetracer(forget_length=True))


class PartitionCompatibility(IntEnum):
    """Sum type for describing partition compatibility.

    Use the :func:`partition_compatibility` function as an entry point
    to instances of this class.

    Attributes
    ----------
    NO
        The compatibility is absolutely false; either an unequal
        number of partitions or known divisions do not match
    MAYBE
        The compatibility is possible; the total number of partitions
        are equal but some divisions are unknown so therefore it's
        possible that partitions are not compatible, but this cannot
        be determined without some compute.
    YES
        The compatibility is absolutely true; equal number of
        partitions and known divisions match.

    See Also
    --------
    dask_awkward.partition_compatibility

    """

    NO = 0
    MAYBE = 1
    YES = 2

    @staticmethod
    def _check(*args: Array) -> PartitionCompatibility:
        # first check to see if all arguments have the same number of
        # partitions; this is _always_ defined.
        for arg in args[1:]:
            if args[0].npartitions != arg.npartitions:
                return PartitionCompatibility.NO

        # now we check if divisions are compatible. Sometimes divisions
        # are unknown and we just have a tuple of Nones; but if divisions
        # are known we want to check if they are compatible.
        refarr: Array | None = None
        for arg in args:
            if arg.known_divisions:
                refarr = arg
                break
        # if we never hit the break just return True because we have no
        # known division Arrays.
        else:
            return PartitionCompatibility.MAYBE

        # at this point we have a reference array to compare divisions
        ngood = 0
        for arg in args:
            if arg.known_divisions:
                if arg.divisions != refarr.divisions:
                    return PartitionCompatibility.NO
                else:
                    ngood += 1

        # the ngood counter tells us if all divisions were present and are equal
        if ngood == len(args):
            return PartitionCompatibility.YES

        # if ngood is less than len(args) then we fall back on maybe compatible
        return PartitionCompatibility.MAYBE


def partition_compatibility(*args: Array) -> PartitionCompatibility:
    """Check if multiple collections have compatible partitions.

    Parameters
    ----------
    *args : Array
        Any number of array collections to check.

    Returns
    -------
    PartitionCompatibility
        Result of the check.

    Examples
    --------

    Starting with an absolutely compatible comparison:

    >>> import dask_awkward as dak
    >>> import awkward as ak
    >>> concrete = ak.Array([[1, 2, 3], [4], [5, 6], [0, 0, 0, 0]])
    >>> lazy = dak.from_awkward(concrete, npartitions=2)
    >>> selection = dak.sum(lazy, axis=1) == 0
    >>> dak.partition_compatibility(lazy, selection)
    <PartitionCompatibility.YES: 0>

    The selection doesn't change the length of the arrays at each
    partition, so the divisions are known to be conserved for those
    operations (the sum on ``axis=1`` along with the equality
    comparison).

    In general we have no way of knowing what the resulting divisions
    will be after a boolean selection, but the total number of
    partitions will be conserved, so we have to report ``MAYBE``:

    >>> selected_lazy = lazy[selection]
    >>> dak.partition_compatibility(lazy, lazy_selection)
    <PartitionCompatibility.MAYBE: 2>

    Due the simple nature of this example we know that after the
    selection the partitions will not be compatible (because it's
    clear only 1 element of the original array will survive the
    selection, so the divisions will change after that compute). Now
    we can eagerly compute what the divisions will be on the
    ``lazy_selection`` collection and get a ``NO`` result:

    >>> lazy_selection.eager_compute_divisions()
    >>> dak.partition_compatibility(lazy, lazy_selection)
    <PartitionCompatibility.NO: 1>

    Remember that :func:`Array.eager_compute_divisions` is going to
    trigger a compute to determine the divisions (to know divisions we
    need to know the length of each partition)

    """
    return PartitionCompatibility._check(*args)


HowStrictT = Union[Literal[1], Literal[2], PartitionCompatibility]


def compatible_partitions(
    *args: Array,
    how_strict: HowStrictT = PartitionCompatibility.MAYBE,
) -> bool:
    """Check if all arguments are compatibly partitioned.

    In operations where the blocks of multiple collections are used
    simultaneously, we need the collections to be equally partitioned.
    If the first argument has known divisions, other collections with
    known divisions will be tested against the first arguments
    divisions.

    Parameters
    ----------
    *args : Array
        Array collections of interest.
    how_strict : PartitionCompatibility or Literal[1] or Literal[2]
        Strictness level for the compatibility. If
        ``PartitionCompatbility.MAYBE`` or the integer 1, the check
        will return ``True`` if the arrays are maybe compatible (that
        is, some unknown divisions exist but the total number of
        partitions are compatible). If ``PartitionCompatibility.YES``
        or the integer 2, the check will return ``True`` if and only
        if the arrays are absolutely compatible (that is, all
        divisions are known and they are equal).

    Returns
    -------
    bool
        ``True`` if the collections have compatible partitions at the
        level of requested strictness.

    See Also
    --------
    dask_awkward.PartitionCompatibility
    dask_awkward.partition_compatibility

    """
    partcomp = partition_compatibility(*args)
    if partcomp == PartitionCompatibility.NO:
        return False
    elif partcomp == PartitionCompatibility.MAYBE:
        return how_strict == 1
    return True<|MERGE_RESOLUTION|>--- conflicted
+++ resolved
@@ -1921,45 +1921,53 @@
     will not be traversed to extract all dask collections, except those in
     the first dimension of args or kwargs.
     """
-    token = token or tokenize(fn, *args, meta, **kwargs)
+    token = token or tokenize(fn, *args, meta is not None and meta.typestr, **kwargs)
     label = hyphenize(label or funcname(fn))
     name = f"{label}-{token}"
 
-    deps = [a for a in args if is_dask_collection(a)] + [
-        v for v in kwargs.values() if is_dask_collection(v)
-    ]
-
-    dak_arrays = tuple(filter(lambda x: isinstance(x, Array), deps))
-
-    lay = partitionwise_layer(
-        fn,
-        name,
-        *args,
-        **kwargs,
-    )
-
-    if meta is None:
-        meta = map_meta(fn, *args, **kwargs)
-
-    hlg = HighLevelGraph.from_collections(
-        name,
-        lay,
-        dependencies=deps,
-    )
-
-    if len(dak_arrays) == 0:
-        raise TypeError(
-            "at least one argument passed to map_partitions "
-            "should be a dask_awkward.Array collection."
-        )
-    in_npartitions = dak_arrays[0].npartitions
-    in_divisions = dak_arrays[0].divisions
+    if name in dak_cache:
+        (hlg, meta, new_divisions, in_npartitions) = dak_cache[name]
+    else:
+
+        deps = [a for a in args if is_dask_collection(a)] + [
+            v for v in kwargs.values() if is_dask_collection(v)
+        ]
+
+        dak_arrays = tuple(filter(lambda x: isinstance(x, Array), deps))
+
+        lay = partitionwise_layer(
+            fn,
+            name,
+            *args,
+            **kwargs,
+        )
+
+        if meta is None:
+            meta = map_meta(fn, *args, **kwargs)
+
+        hlg = HighLevelGraph.from_collections(
+            name,
+            lay,
+            dependencies=deps,
+        )
+
+        if len(dak_arrays) == 0:
+            raise TypeError(
+                "at least one argument passed to map_partitions "
+                "should be a dask_awkward.Array collection."
+            )
+        in_npartitions = dak_arrays[0].npartitions
+        in_divisions = dak_arrays[0].divisions
+        if output_divisions is not None:
+            if output_divisions == 1:
+                new_divisions = dak_arrays[0].divisions
+            else:
+                new_divisions = tuple(map(lambda x: x * output_divisions, in_divisions))
+        else:
+            new_divisions = in_divisions
+        dak_cache[name] = (hlg, meta, new_divisions, in_npartitions)
 
     if output_divisions is not None:
-        if output_divisions == 1:
-            new_divisions = dak_arrays[0].divisions
-        else:
-            new_divisions = tuple(map(lambda x: x * output_divisions, in_divisions))
         return new_array_object(
             hlg,
             name=name,
@@ -2054,106 +2062,7 @@
     <Array [[1, 4, 9], [16], [5, 12, 21], [32]] type='4 * var * int64'>
 
     This is effectively the same as `d = c * a`
-
-    """
-<<<<<<< HEAD
-    token = token or tokenize(
-        base_fn, *args, meta is not None and meta.typestr, **kwargs
-    )
-    label = hyphenize(label or funcname(base_fn))
-    name = f"{label}-{token}"
-    if name in dak_cache:
-        (hlg, meta, in_divisions, in_npartitions) = dak_cache[name]
-    else:
-        opt_touch_all = kwargs.pop("opt_touch_all", None)
-        if opt_touch_all is not None:
-            warnings.warn(
-                "The opt_touch_all argument does nothing.\n"
-                "This warning will be removed in a future version of dask-awkward "
-                "and the function call will likely fail."
-            )
-
-        kwarg_flat_deps, kwarg_repacker = unpack_collections(kwargs, traverse=traverse)
-        flat_deps, _ = unpack_collections(*args, *kwargs.values(), traverse=traverse)
-
-        if len(flat_deps) == 0:
-            message = (
-                "map_partitions expects at least one Dask collection instance, "
-                "you are passing non-Dask collections to dask-awkward code.\n"
-                "observed argument types:\n"
-            )
-            for arg in args:
-                message += f"- {type(arg)}"
-            raise TypeError(message)
-
-        arg_flat_deps_expanded = []
-        arg_repackers = []
-        arg_lens_for_repackers = []
-        for arg in args:
-            this_arg_flat_deps, repacker = unpack_collections(arg, traverse=traverse)
-            if (
-                len(this_arg_flat_deps) > 0
-            ):  # if the deps list is empty this arg does not contain any dask collection, no need to repack!
-                arg_flat_deps_expanded.extend(this_arg_flat_deps)
-                arg_repackers.append(repacker)
-                arg_lens_for_repackers.append(len(this_arg_flat_deps))
-            else:
-                arg_flat_deps_expanded.append(arg)
-                arg_repackers.append(None)
-                arg_lens_for_repackers.append(1)
-
-        fn = ArgsKwargsPackedFunction(
-            base_fn,
-            arg_repackers,
-            kwarg_repacker,
-            arg_lens_for_repackers,
-        )
-
-        lay = partitionwise_layer(
-            fn,
-            name,
-            *arg_flat_deps_expanded,
-            *kwarg_flat_deps,
-        )
-
-        if meta is None:
-            meta = map_meta(fn, *arg_flat_deps_expanded, *kwarg_flat_deps)
-
-        hlg = HighLevelGraph.from_collections(
-            name,
-            lay,
-            dependencies=flat_deps,
-        )
-
-        dak_arrays = tuple(filter(lambda x: isinstance(x, Array), flat_deps))
-        if len(dak_arrays) == 0:
-            raise TypeError(
-                "at least one argument passed to map_partitions "
-                "should be a dask_awkward.Array collection."
-            )
-        in_npartitions = dak_arrays[0].npartitions
-        in_divisions = dak_arrays[0].divisions
-
-        if output_divisions is not None:
-            if output_divisions == 1:
-                in_divisions = flat_deps[0].divisions
-            else:
-                in_divisions = tuple(map(lambda x: x * output_divisions, in_divisions))
-        dak_cache[name] = (hlg, meta, in_divisions, in_npartitions)
-
-    if output_divisions is not None:
-        return new_array_object(
-            hlg,
-            name=name,
-            meta=meta,
-            divisions=in_divisions,
-        )
-    else:
-        return new_array_object(hlg, name=name, meta=meta, npartitions=in_npartitions)
-
-=======
-    token = token or tokenize(base_fn, *args, meta, **kwargs)
-    label = hyphenize(label or funcname(base_fn))
+    """
 
     opt_touch_all = kwargs.pop("opt_touch_all", None)
     if opt_touch_all is not None:
@@ -2208,7 +2117,6 @@
         output_divisions=output_divisions,
     )
 
->>>>>>> 3ad9b49e
 
 def _chunk_reducer_non_positional(
     chunk: ak.Array,
