from __future__ import annotations

import logging
<<<<<<< HEAD
from collections.abc import Mapping, Sequence
from typing import TYPE_CHECKING, Any
=======
import warnings
from collections.abc import Iterable, Mapping, Sequence
from typing import TYPE_CHECKING, Any, cast, no_type_check
>>>>>>> 1d4d4e9a

import awkward as ak
import dask.config
from awkward.typetracer import touch_data
<<<<<<< HEAD
from dask.base import tokenize
from dask.blockwise import fuse_roots, optimize_blockwise
=======
from dask.blockwise import Blockwise, fuse_roots, optimize_blockwise
>>>>>>> 1d4d4e9a
from dask.core import flatten
from dask.highlevelgraph import HighLevelGraph

from dask_awkward.layers import AwkwardBlockwiseLayer, AwkwardInputLayer
from dask_awkward.lib.utils import _buf_to_col, commit_to_reports, typetracer_nochecks
from dask_awkward.utils import first

if TYPE_CHECKING:
    from dask.typing import Key

log = logging.getLogger(__name__)

COLUMN_OPT_FAILED_WARNING_MSG = """The necessary columns optimization failed; exception raised:

{exception} with message {message}.

Please see the FAQ section of the docs for more information:
https://dask-awkward.readthedocs.io/en/stable/more/faq.html

"""


def all_optimizations(dsk: Mapping, keys: Sequence[Key], **_: Any) -> Mapping:
    """Run all optimizations that benefit dask-awkward computations.

    This function will run both dask-awkward specific and upstream
    general optimizations from core dask.

    """
    keys = tuple(flatten(keys))

    if not isinstance(dsk, HighLevelGraph):
        dsk = HighLevelGraph.from_collections(str(id(dsk)), dsk, dependencies=())

    # Perform dask-awkward specific optimizations.
    with typetracer_nochecks():
        dsk = optimize(dsk, keys=keys)
    # Perform Blockwise optimizations for HLG input
    dsk = optimize_blockwise(dsk, keys=keys)
    # fuse nearby layers
    dsk = fuse_roots(dsk, keys=keys)  # type: ignore
    # cull unncessary tasks
    dsk = dsk.cull(set(keys))  # type: ignore

    return dsk


def optimize(dsk: HighLevelGraph, keys: Sequence[Key], **_: Any) -> Mapping:
    """Run optimizations specific to dask-awkward.

    - determine the necessary columns for input layers
    - fuse linear chains of blockwise operations in linear time

    """
    if dask.config.get("awkward.optimization.enabled"):
        which = dask.config.get("awkward.optimization.which")
        if "columns" in which:
            dsk = optimize_columns(dsk, keys)
        if "layer-chains" in which:
            dsk = rewrite_layer_chains(dsk, keys)

    return dsk


def optimize_columns(
    dsk: HighLevelGraph, keys: Sequence[Key], dryrun=False
) -> HighLevelGraph:
    """Run column projection optimization.

    This optimization determines which columns from an
    ``AwkwardInputLayer`` are necessary for a complete computation.

    For example, if a parquet dataset is loaded with fields:
    ``["foo", "bar", "baz.x", "baz.y"]``

    And the following task graph is made:

    >>> ds = dak.from_parquet("/path/to/dataset")
    >>> z = ds["foo"] - ds["baz"]["y"]

    Upon calling z.compute() the AwkwardInputLayer created in the
    from_parquet call will only read the parquet columns ``foo`` and
    ``baz.y``.

    Parameters
    ----------
    dsk : HighLevelGraph
        Task graph to optimize.

    Returns
    -------
    HighLevelGraph
        New, optimized task graph with column-projected ``AwkwardInputLayer``.

    """
    dsk2 = dsk.layers.copy()

    lays = {_[0] for _ in keys if isinstance(_, tuple)}
    all_reps = set()
    for ln in lays:
        if ln in dsk.layers and hasattr(dsk.layers[ln], "meta"):
            m = dsk.layers[ln].meta
            if not isinstance(m, ak._nplikes.typetracer.MaybeNone):
                # maybenone cases should already have been all touched
                # but we could extract the .content here
                touch_data(m)
            rep = getattr(dsk.layers[ln].meta, "_report", ())
            if rep:
                all_reps.update(rep)
    name = tokenize("output", lays)
    commit_to_reports(name, all_reps)
    all_layers = tuple(dsk.layers) + (name,)

    if dryrun:
        out = {}
    for k, lay, cols in _optimize_columns(dsk.layers, all_layers):
        if dryrun:
            out[k] = cols
        else:
            new_lay = lay.project(cols)
            dsk2[k] = new_lay
    if dryrun:
        return out

    return HighLevelGraph(dsk2, dsk.dependencies)


def _optimize_columns(dsk, all_layers):
    for k, lay in dsk.copy().items():
        if not isinstance(lay, AwkwardInputLayer) or not hasattr(lay, "meta"):
            continue
        rep = getattr(lay.meta, "_report", None)
        if not rep:
            continue
        rep = first(rep)  # each meta of an IO layer should have just one report
        cols = set()
        # this loop not required after next ak release
        for ln in all_layers:
            try:
                cols.update(rep.data_touched_in((ln,)))
            except KeyError:
                pass
            try:
                cols.update(rep.shape_touched_in((ln,)))
            except KeyError:
                pass
        if cols:
            yield k, lay, cols


def necessary_columns(*args, normalize: bool = True, trim: bool = True):
    """Find the columns in each input layer that are needed by given collections

    Parameters
    ----------
    args: dask-awkward colections or other dask objects baseed on them
    normalize: if True, will transform the internal buffer-oriented representation
        to column names similar to the convention used for instance by parquet. The
        raw representation is the one actually passed to the IO backends during
        optimization, and includes information about which component of a field
        is needed (data, offsets, index, etc.)
    trim: if normalize is True, setting this True will remove parent columns

    Returns
    -------
    dict: the keys are the dask names of IO layers contained in the combined graph,
        and for each there is a set of required columns
    """
    dsk = {}
    keys = []
    for arg in args:
        dsk.update(arg.dask.layers)
        keys.append((arg.name, 0))
    hlg = HighLevelGraph(dsk, {})
    out = optimize_columns(hlg, keys, dryrun=True)
    if normalize:
        for k in list(out):
            # `startswith` to clobber attributes of unnamed root field
            col1 = {_buf_to_col(_) for _ in out[k] if _.startswith("@.")}
            if trim:
                parents = {_.rsplit(".", 1)[0] for _ in col1 if "." in _}
                out[k] = {_ for _ in col1 if _ not in parents}
            else:
                out[k] = col1
        # TODO: remove columns included in children?
    return out


@no_type_check
def rewrite_layer_chains(dsk: HighLevelGraph, keys: Sequence[Key]) -> HighLevelGraph:
    """Smush chains of blockwise layers into a single layer.

    The logic here identifies chains by popping layers (in arbitrary
    order) from a set of all layers in the task graph and walking
    through the dependencies (parent layers) and dependents (child
    layers). If a multi layer chain is discovered we compress it into
    a single layer with the second loop below (for chain in chains;
    that step rewrites the graph). In the chain building logic, if a
    layer exists in the `keys` argument (the keys necessary for the
    compute that we are optimizing for), we shortcircuit the logic to
    ensure we do not chain layers that contain a necessary key inside
    (these layers are called `required_layers` below).

    Parameters
    ----------
    dsk : HighLevelGraph
        Task graph to optimize.
    keys : Any
        Keys that are requested by the compute that is being
        optimized.

    Returns
    -------
    HighLevelGraph
        New, optimized task graph.

    """
    # dask.optimization.fuse_liner for blockwise layers
    import copy

    chains = []
    deps = copy.copy(dsk.dependencies)

    required_layers = {k[0] for k in keys if isinstance(k, tuple)}
    layers = {}
    # find chains; each chain list is at least two keys long
    dependents = dsk.dependents
    all_layers = set(dsk.layers)
    while all_layers:
        layer_key = all_layers.pop()
        layer = dsk.layers[layer_key]
        if not isinstance(layer, AwkwardBlockwiseLayer):
            # shortcut to avoid making comparisons
            layers[layer_key] = layer  # passthrough unchanged
            continue
        children = dependents[layer_key]
        chain = [layer_key]
        current_layer_key = layer_key
        while (
            len(children) == 1
            and dsk.dependencies[first(children)] == {current_layer_key}
            and isinstance(dsk.layers[first(children)], AwkwardBlockwiseLayer)
            and len(dsk.layers[current_layer_key])
            == len(dsk.layers[first(children)])  # SLOW?!
            and current_layer_key not in required_layers
        ):
            # walk forwards
            current_layer_key = first(children)
            chain.append(current_layer_key)
            all_layers.remove(current_layer_key)
            children = dependents[current_layer_key]

        parents = dsk.dependencies[layer_key]
        while (
            len(parents) == 1
            and dependents[first(parents)] == {layer_key}
            and isinstance(dsk.layers[first(parents)], AwkwardBlockwiseLayer)
            and len(dsk.layers[layer_key]) == len(dsk.layers[first(parents)])
            and next(iter(parents)) not in required_layers
        ):
            # walk backwards
            layer_key = first(parents)
            chain.insert(0, layer_key)
            all_layers.remove(layer_key)
            parents = dsk.dependencies[layer_key]
        if len(chain) > 1:
            chains.append(chain)
            layers[chain[-1]] = copy.copy(
                dsk.layers[chain[-1]]
            )  # shallow copy to be mutated
        else:
            layers[layer_key] = layer  # passthrough unchanged

    # do rewrite
    for chain in chains:
        # inputs are the inputs of chain[0]
        # outputs are the outputs of chain[-1]
        # .dsk is composed of the .dsk of each layer
        outkey = chain[-1]
        layer0 = cast(Blockwise, dsk.layers[chain[0]])
        outlayer = layers[outkey]
        numblocks = [nb[0] for nb in layer0.numblocks.values() if nb[0] is not None][0]
        deps[outkey] = deps[chain[0]]
        [deps.pop(ch) for ch in chain[:-1]]

        subgraph = layer0.dsk.copy()  # mypy: ignore
        indices = list(layer0.indices)
        parent = chain[0]

        outlayer.io_deps = layer0.io_deps  # mypy: ignore
        for chain_member in chain[1:]:
            layer = dsk.layers[chain_member]
            for k in layer.io_deps:  # mypy: ignore
                outlayer.io_deps[k] = layer.io_deps[k]
            func, *args = layer.dsk[chain_member]  # mypy: ignore
            args2 = _recursive_replace(args, layer, parent, indices)
            subgraph[chain_member] = (func,) + tuple(args2)
            parent = chain_member
        outlayer.numblocks = {
            i[0]: (numblocks,) for i in indices if i[1] is not None
        }  # mypy: ignore
        outlayer.dsk = subgraph  # mypy: ignore
        if hasattr(outlayer, "_dims"):
            del outlayer._dims
        outlayer.indices = tuple(  # mypy: ignore
            (i[0], (".0",) if i[1] is not None else None) for i in indices
        )
        outlayer.output_indices = (".0",)  # mypy: ignore
        outlayer.inputs = getattr(layer0, "inputs", set())  # mypy: ignore
        if hasattr(outlayer, "_cached_dict"):
            del outlayer._cached_dict  # reset, since original can be mutated
    return HighLevelGraph(layers, deps)


def _recursive_replace(args, layer, parent, indices):
    args2 = []
    for arg in args:
        if isinstance(arg, str) and arg.startswith("__dask_blockwise__"):
            ind = int(arg[18:])
            if layer.indices[ind][1] is None:
                # this is a simple arg
                args2.append(layer.indices[ind][0])
            elif layer.indices[ind][0] == parent:
                # arg refers to output of previous layer
                args2.append(parent)
            else:
                # arg refers to things defined in io_deps
                indices.append(layer.indices[ind])
                args2.append(f"__dask_blockwise__{len(indices) - 1}")
        elif isinstance(arg, list):
            args2.append(_recursive_replace(arg, layer, parent, indices))
        elif isinstance(arg, tuple):
            args2.append(tuple(_recursive_replace(arg, layer, parent, indices)))
        # elif isinstance(arg, dict):
        else:
            args2.append(arg)
    return args2<|MERGE_RESOLUTION|>--- conflicted
+++ resolved
@@ -1,24 +1,16 @@
 from __future__ import annotations
 
 import logging
-<<<<<<< HEAD
 from collections.abc import Mapping, Sequence
-from typing import TYPE_CHECKING, Any
-=======
-import warnings
-from collections.abc import Iterable, Mapping, Sequence
 from typing import TYPE_CHECKING, Any, cast, no_type_check
->>>>>>> 1d4d4e9a
+
 
 import awkward as ak
 import dask.config
 from awkward.typetracer import touch_data
-<<<<<<< HEAD
+
 from dask.base import tokenize
-from dask.blockwise import fuse_roots, optimize_blockwise
-=======
-from dask.blockwise import Blockwise, fuse_roots, optimize_blockwise
->>>>>>> 1d4d4e9a
+from dask.blockwise import Blockwise,fuse_roots, optimize_blockwise
 from dask.core import flatten
 from dask.highlevelgraph import HighLevelGraph
 
