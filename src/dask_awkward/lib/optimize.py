--- conflicted
+++ resolved
@@ -1,10 +1,6 @@
 from __future__ import annotations
 
 import logging
-<<<<<<< HEAD
-=======
-import warnings
->>>>>>> 5e431bc2
 from collections.abc import Mapping, Sequence
 from typing import TYPE_CHECKING, Any, cast, no_type_check
 
@@ -16,17 +12,8 @@
 from dask.core import flatten
 from dask.highlevelgraph import HighLevelGraph
 
-<<<<<<< HEAD
-from dask_awkward.layers import AwkwardBlockwiseLayer, AwkwardInputLayer
+from dask_awkward.layers import AwkwardBlockwiseLayer, AwkwardInputLayer, _dask_uses_tasks
 from dask_awkward.lib.utils import _buf_to_col, commit_to_reports, typetracer_nochecks
-=======
-from dask_awkward.layers import (
-    AwkwardBlockwiseLayer,
-    AwkwardInputLayer,
-    _dask_uses_tasks,
-)
-from dask_awkward.lib.utils import typetracer_nochecks
->>>>>>> 5e431bc2
 from dask_awkward.utils import first
 
 if _dask_uses_tasks:
@@ -89,127 +76,30 @@
     return dsk
 
 
-<<<<<<< HEAD
 def optimize_columns(
     dsk: HighLevelGraph, keys: Sequence[Key], dryrun=False
 ) -> HighLevelGraph:
-=======
-def _prepare_buffer_projection(
-    dsk: HighLevelGraph, keys: Sequence[Key]
-) -> tuple[dict[str, TypeTracerReport], dict[str, Any]] | None:
-    """Prepare for buffer projection by building and evaluating a version of the graph that
-    has been annotated for typetracer reporting.
+    """Run column projection optimization.
+
+    This optimization determines which columns from an
+    ``AwkwardInputLayer`` are necessary for a complete computation.
+
+    For example, if a parquet dataset is loaded with fields:
+    ``["foo", "bar", "baz.x", "baz.y"]``
+
+    And the following task graph is made:
+
+    >>> ds = dak.from_parquet("/path/to/dataset")
+    >>> z = ds["foo"] - ds["baz"]["y"]
+
+    Upon calling z.compute() the AwkwardInputLayer created in the
+    from_parquet call will only read the parquet columns ``foo`` and
+    ``baz.y``.
 
     Parameters
     ----------
     dsk : HighLevelGraph
         Task graph to optimize.
-    keys : list[str]
-        Sequence of keys to optimize with respect to.
-    """
-    # Skip early if we can't meaningfully optimise any layers
-    if not _has_projectable_awkward_io_layer(dsk):
-        return None
-
-    layer_to_projection_state: dict[str, Any] = {}
-    layer_to_reports: dict[str, TypeTracerReport] = {}
-    projection_layers = dict(dsk.layers)
-
-    for name, lay in dsk.layers.items():
-        if isinstance(lay, AwkwardInputLayer):
-            # The layer supports buffer projection
-            if lay.is_projectable:
-                # Replace input layer with one that is ready for input projection using a report
-                # Store the report for subsequent retrieval, and cache the transient state
-                # that column projection later needs to finalise the optimisation
-                (
-                    projection_layers[name],
-                    layer_to_reports[name],
-                    layer_to_projection_state[name],
-                ) = lay.prepare_for_projection()
-            # Layers that don't support buffer projection might support mocking
-            # This means that we at least do not have to compute them during evaluation of the optimisation graph
-            elif lay.is_mockable:
-                projection_layers[name] = lay.mock()
-        # Layers that don't support buffer projection might support mocking
-        # This means that we at least do not have to compute them during evaluation of the optimisation graph
-        elif hasattr(lay, "mock"):
-            projection_layers[name] = lay.mock()
-
-    # Ensure that the buffers of each output are entirely touched
-    for name in _ak_output_layer_names(dsk):
-        projection_layers[name] = _mock_output(projection_layers[name])
-
-    hlg = HighLevelGraph(projection_layers, dsk.dependencies)
-
-    # The caller should apply this optimisation with respect to a number of output keys
-    minimal_keys: set[Key] = set()
-    for k in keys:
-        if isinstance(k, tuple) and len(k) == 2:
-            minimal_keys.add((k[0], 0))
-        else:
-            minimal_keys.add(k)
-
-    # Now we try to compute for each possible output layer key (leaf
-    # node on partition 0); this will cause the typetacer reports to
-    # get correct fields/columns touched. If the result is a record or
-    # an array we of course want to touch all of the data/fields.
-    try:
-        for layer in hlg.layers.values():
-            layer.__dict__.pop("_cached_dict", None)
-
-        results = get_sync(hlg, list(minimal_keys))
-
-        # Touch all the buffers associated with the given output keys
-        for out in results:
-            if isinstance(out, (ak.Array, ak.Record)):
-                touch_data(out)
-    except Exception as err:
-        on_fail = dask.config.get("awkward.optimization.on-fail")
-        # this is the default, throw a warning but skip the optimization.
-        if on_fail == "warn":
-            warnings.warn(
-                COLUMN_OPT_FAILED_WARNING_MSG.format(exception=type(err), message=err)
-            )
-        # option "pass" means do not throw warning but skip the optimization.
-        elif on_fail == "pass":
-            log.debug("Column projection optimization failed; optimization skipped.")
-        # option "raise" to raise the exception here
-        elif on_fail == "raise":
-            raise
-        else:
-            raise ValueError(
-                f"Invalid awkward.optimization.on-fail option: {on_fail}.\n"
-                "Valid options are 'warn', 'pass', or 'raise'."
-            )
-        return None
-    else:
-        return layer_to_reports, layer_to_projection_state
-
-
-def optimize_columns(dsk: HighLevelGraph, keys: Sequence[Key]) -> HighLevelGraph:
->>>>>>> 5e431bc2
-    """Run column projection optimization.
-
-    This optimization determines which columns from an
-    ``AwkwardInputLayer`` are necessary for a complete computation.
-
-    For example, if a parquet dataset is loaded with fields:
-    ``["foo", "bar", "baz.x", "baz.y"]``
-
-    And the following task graph is made:
-
-    >>> ds = dak.from_parquet("/path/to/dataset")
-    >>> z = ds["foo"] - ds["baz"]["y"]
-
-    Upon calling z.compute() the AwkwardInputLayer created in the
-    from_parquet call will only read the parquet columns ``foo`` and
-    ``baz.y``.
-
-    Parameters
-    ----------
-    dsk : HighLevelGraph
-        Task graph to optimize.
 
     Returns
     -------
@@ -217,7 +107,6 @@
         New, optimized task graph with column-projected ``AwkwardInputLayer``.
 
     """
-<<<<<<< HEAD
     dsk2 = dsk.layers.copy()
 
     lays = {_[0] for _ in keys if isinstance(_, tuple)}
@@ -246,25 +135,6 @@
             dsk2[k] = new_lay
     if dryrun:
         return out
-=======
-    # 1. Build-and-evaluate typetracer-annotated graph
-    projection_data = _prepare_buffer_projection(dsk, keys)
-    if projection_data is None:
-        return dsk
-
-    # 2. Unpack result
-    layer_to_reports, layer_to_projection_state = projection_data
-
-    # 3. Project layers using projection state from (1)
-    layers = dict(dsk.layers)
-    for name, state in layer_to_projection_state.items():
-        layers[name] = cast(AwkwardInputLayer, layers[name]).project(
-            report=layer_to_reports[name], state=state
-        )
-
-    return HighLevelGraph(layers, dsk.dependencies)
->>>>>>> 5e431bc2
-
     return HighLevelGraph(dsk2, dsk.dependencies)
 
 
@@ -299,7 +169,6 @@
     dict: the keys are the dask names of IO layers contained in the combined graph,
         and for each there is a set of required columns
     """
-<<<<<<< HEAD
     dsk = {}
     keys = []
     for arg in args:
@@ -318,44 +187,6 @@
                 out[k] = col1
         # TODO: remove columns included in children?
     return out
-=======
-    return _layers_with_annotation(dsk, "ak_output")
-
-
-def _has_projectable_awkward_io_layer(dsk: HighLevelGraph) -> bool:
-    """Check if a graph at least one AwkwardInputLayer that is project-able."""
-    return any(
-        isinstance(v, AwkwardInputLayer) and v.is_projectable
-        for v in dsk.layers.values()
-    )
-
-
-def _touch_all_data(*args, **kwargs):
-    """Mock writing an ak.Array to disk by touching data buffers."""
-    for arg in args + tuple(kwargs.values()):
-        touch_data(arg)
-
-
-def _mock_output(layer):
-    """Update a layer to run the _touch_all_data."""
-    if _dask_uses_tasks:
-        new_layer = copy.deepcopy(layer)
-        task = new_layer.task.copy()
-        # replace the original function with _touch_all_data
-        # and keep the rest of the task the same
-        task.func = _touch_all_data
-        new_layer.task = task
-        return new_layer
-    else:
-        assert len(layer.dsk) == 1
-
-        new_layer = copy.deepcopy(layer)
-        mp = new_layer.dsk.copy()
-        for k in iter(mp.keys()):
-            mp[k] = (_touch_all_data,) + mp[k][1:]
-        new_layer.dsk = mp
-        return new_layer
->>>>>>> 5e431bc2
 
 
 @no_type_check
