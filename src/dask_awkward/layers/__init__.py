from dask_awkward.layers.layers import (
    AwkwardBlockwiseLayer,
    AwkwardInputLayer,
    AwkwardMaterializedLayer,
    AwkwardTreeReductionLayer,
    ImplementsIOFunction,
<<<<<<< HEAD
=======
    ImplementsProjection,
    IOFunctionWithMocking,
    _dask_uses_tasks,
>>>>>>> 5e431bc2
    io_func_implements_projection,
)

__all__ = (
    "AwkwardInputLayer",
    "AwkwardBlockwiseLayer",
    "AwkwardMaterializedLayer",
    "AwkwardTreeReductionLayer",
    "ImplementsIOFunction",
    "io_func_implements_projection",
    "_dask_uses_tasks",
)<|MERGE_RESOLUTION|>--- conflicted
+++ resolved
@@ -4,12 +4,7 @@
     AwkwardMaterializedLayer,
     AwkwardTreeReductionLayer,
     ImplementsIOFunction,
-<<<<<<< HEAD
-=======
-    ImplementsProjection,
-    IOFunctionWithMocking,
     _dask_uses_tasks,
->>>>>>> 5e431bc2
     io_func_implements_projection,
 )
 
