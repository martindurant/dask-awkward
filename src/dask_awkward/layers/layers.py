--- conflicted
+++ resolved
@@ -1,11 +1,7 @@
 from __future__ import annotations
 
-<<<<<<< HEAD
-=======
-import copy
 import math
 import operator
->>>>>>> c3c2c4e8
 from collections.abc import Callable, Mapping
 from typing import Any, Protocol, TypeVar
 
@@ -13,12 +9,7 @@
 import toolz
 from dask.blockwise import Blockwise, BlockwiseDepDict, blockwise_token
 from dask.highlevelgraph import MaterializedLayer
-<<<<<<< HEAD
-from dask.layers import DataFrameTreeReduction
-=======
 from dask.layers import Layer
-from typing_extensions import TypeAlias
->>>>>>> c3c2c4e8
 
 from dask_awkward.utils import LazyInputsDict
 
@@ -169,29 +160,6 @@
         self.previous_layer_names: list[str] = previous_layer_names
         self.fn = fn
         super().__init__(mapping, **kwargs)
-
-
-<<<<<<< HEAD
-class AwkwardTreeReductionLayer(DataFrameTreeReduction): ...
-=======
-        # zero previous layers; this is likely a known scalar.
-        #
-        # we just use the existing mapping
-        elif npln == 0:
-            return MaterializedLayer({(name, 0): mapping[(name, 0)]})
-
-        # more than one previous_layer_names
-        #
-        # this case is needed for dak.concatenate on axis=0; we need
-        # the first partition of _each_ of the previous layer names!
-        else:
-            if self.fn is None:
-                raise ValueError(
-                    "For multiple previous layers the fn argument cannot be None."
-                )
-            name0s = tuple((name, 0) for name in self.previous_layer_names)
-            task = (self.fn, *name0s)
-            return MaterializedLayer({(name, 0): task})
 
 
 class AwkwardTreeReductionLayer(Layer):
@@ -454,17 +422,4 @@
             culled_layer = self._cull(output_partitions)
             return culled_layer, deps
         else:
-            return self, deps
-
-    def mock(self) -> AwkwardTreeReductionLayer:
-        return AwkwardTreeReductionLayer(
-            name=self.name,
-            name_input=self.name_input,
-            npartitions_input=1,
-            concat_func=self.concat_func,
-            tree_node_func=self.tree_node_func,
-            finalize_func=self.finalize_func,
-            split_every=self.split_every,
-            tree_node_name=self.tree_node_name,
-        )
->>>>>>> c3c2c4e8
+            return self, deps