from dask_awkward.utils import assert_eq
<<<<<<< HEAD
from helpers import load_records_eager, load_records_lazy


def test_single_string() -> None:
    daa = load_records_lazy()
    caa = load_records_eager()
    assert_eq(daa["analysis"], caa["analysis"])


def test_multi_string() -> None:
    daa = load_records_lazy()
    caa = load_records_eager()
=======
from helpers import (  # noqa: F401
    line_delim_records_file,
    load_records_eager,
    load_records_lazy,
)


def test_single_string(line_delim_records_file) -> None:  # noqa: F811
    daa = load_records_lazy(line_delim_records_file)
    caa = load_records_eager(line_delim_records_file)
    assert_eq(daa["analysis"], caa["analysis"])


def test_multi_string(line_delim_records_file) -> None:  # noqa: F811
    daa = load_records_lazy(line_delim_records_file)
    caa = load_records_eager(line_delim_records_file)
>>>>>>> c58a2533
    assert_eq(
        daa["analysis"][["x1", "y2"]],
        caa["analysis"][["x1", "y2"]],
    )


<<<<<<< HEAD
def test_single_int() -> None:
    daa = load_records_lazy()["analysis"]["y1"]
    caa = load_records_eager()["analysis"]["y1"]
    for i in range(len(daa)):
        assert_eq(daa[i], caa[i])


def test_test() -> None:
    daa = load_records_lazy()
    caa = load_records_eager()
    assert_eq(daa["analysis", "x1"][:, ::2], caa["analysis", "x1"][:, ::2])
=======
def test_single_int(line_delim_records_file) -> None:  # noqa: F811
    daa = load_records_lazy(line_delim_records_file)["analysis"]["y1"]
    caa = load_records_eager(line_delim_records_file)["analysis"]["y1"]
    for i in range(len(daa)):
        assert_eq(daa[i], caa[i])
>>>>>>> c58a2533
<|MERGE_RESOLUTION|>--- conflicted
+++ resolved
@@ -1,18 +1,4 @@
 from dask_awkward.utils import assert_eq
-<<<<<<< HEAD
-from helpers import load_records_eager, load_records_lazy
-
-
-def test_single_string() -> None:
-    daa = load_records_lazy()
-    caa = load_records_eager()
-    assert_eq(daa["analysis"], caa["analysis"])
-
-
-def test_multi_string() -> None:
-    daa = load_records_lazy()
-    caa = load_records_eager()
-=======
 from helpers import (  # noqa: F401
     line_delim_records_file,
     load_records_eager,
@@ -29,29 +15,14 @@
 def test_multi_string(line_delim_records_file) -> None:  # noqa: F811
     daa = load_records_lazy(line_delim_records_file)
     caa = load_records_eager(line_delim_records_file)
->>>>>>> c58a2533
     assert_eq(
         daa["analysis"][["x1", "y2"]],
         caa["analysis"][["x1", "y2"]],
     )
 
 
-<<<<<<< HEAD
-def test_single_int() -> None:
-    daa = load_records_lazy()["analysis"]["y1"]
-    caa = load_records_eager()["analysis"]["y1"]
-    for i in range(len(daa)):
-        assert_eq(daa[i], caa[i])
-
-
-def test_test() -> None:
-    daa = load_records_lazy()
-    caa = load_records_eager()
-    assert_eq(daa["analysis", "x1"][:, ::2], caa["analysis", "x1"][:, ::2])
-=======
 def test_single_int(line_delim_records_file) -> None:  # noqa: F811
     daa = load_records_lazy(line_delim_records_file)["analysis"]["y1"]
     caa = load_records_eager(line_delim_records_file)["analysis"]["y1"]
     for i in range(len(daa)):
-        assert_eq(daa[i], caa[i])
->>>>>>> c58a2533
+        assert_eq(daa[i], caa[i])